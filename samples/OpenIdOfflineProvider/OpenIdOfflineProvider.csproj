﻿<?xml version="1.0" encoding="utf-8"?>
<Project ToolsVersion="4.0" DefaultTargets="Build" xmlns="http://schemas.microsoft.com/developer/msbuild/2003">
  <Import Project="$([MSBuild]::GetDirectoryNameOfFileAbove($(MSBuildProjectDirectory), EnlistmentInfo.props))\EnlistmentInfo.props" Condition=" '$([MSBuild]::GetDirectoryNameOfFileAbove($(MSBuildProjectDirectory), EnlistmentInfo.props))' != '' " />
  <PropertyGroup>
    <Configuration Condition=" '$(Configuration)' == '' ">Debug</Configuration>
    <Platform Condition=" '$(Platform)' == '' ">AnyCPU</Platform>
    <CodeContractsAssemblyMode>1</CodeContractsAssemblyMode>
  </PropertyGroup>
  <Import Project="$(ProjectRoot)tools\DotNetOpenAuth.props" />
  <PropertyGroup>
    <ProductVersion>9.0.30729</ProductVersion>
    <SchemaVersion>2.0</SchemaVersion>
    <ProjectGuid>{5C65603B-235F-47E6-B536-06385C60DE7F}</ProjectGuid>
    <OutputType>WinExe</OutputType>
    <AppDesignerFolder>Properties</AppDesignerFolder>
    <RootNamespace>DotNetOpenAuth.OpenIdOfflineProvider</RootNamespace>
    <AssemblyName>OpenIdOfflineProvider</AssemblyName>
    <FileAlignment>512</FileAlignment>
    <ProjectTypeGuids>{60dc8134-eba5-43b8-bcc9-bb4bc16c2548};{FAE04EC0-301F-11D3-BF4B-00C04F79EFBC}</ProjectTypeGuids>
    <WarningLevel>4</WarningLevel>
    <UICulture>en-US</UICulture>
    <TargetFrameworkVersion Condition=" '$(TargetFrameworkVersion)' == '' ">v3.5</TargetFrameworkVersion>
    <OutputPath Condition=" '$(OutputPath)' == '' ">bin\$(TargetFrameworkVersion)\$(Configuration)\</OutputPath>
    <ApplicationIcon>openid.ico</ApplicationIcon>
    <FileUpgradeFlags>
    </FileUpgradeFlags>
    <OldToolsVersion>3.5</OldToolsVersion>
    <UpgradeBackupLocation />
    <IsWebBootstrapper>false</IsWebBootstrapper>
    <TargetFrameworkProfile />
    <PublishUrl>publish\</PublishUrl>
    <Install>true</Install>
    <InstallFrom>Disk</InstallFrom>
    <UpdateEnabled>false</UpdateEnabled>
    <UpdateMode>Foreground</UpdateMode>
    <UpdateInterval>7</UpdateInterval>
    <UpdateIntervalUnits>Days</UpdateIntervalUnits>
    <UpdatePeriodically>false</UpdatePeriodically>
    <UpdateRequired>false</UpdateRequired>
    <MapFileExtensions>true</MapFileExtensions>
    <ApplicationRevision>0</ApplicationRevision>
    <ApplicationVersion>1.0.0.%2a</ApplicationVersion>
    <UseApplicationTrust>false</UseApplicationTrust>
    <BootstrapperEnabled>true</BootstrapperEnabled>
  </PropertyGroup>
  <PropertyGroup Condition=" '$(Configuration)|$(Platform)' == 'Debug|AnyCPU' ">
    <DebugSymbols>true</DebugSymbols>
    <DebugType>full</DebugType>
    <Optimize>false</Optimize>
    <DefineConstants>DEBUG;TRACE</DefineConstants>
    <ErrorReport>prompt</ErrorReport>
    <WarningLevel>4</WarningLevel>
    <CodeContractsEnableRuntimeChecking>False</CodeContractsEnableRuntimeChecking>
    <CodeContractsCustomRewriterAssembly>
    </CodeContractsCustomRewriterAssembly>
    <CodeContractsCustomRewriterClass>
    </CodeContractsCustomRewriterClass>
    <CodeContractsRuntimeCheckingLevel>Full</CodeContractsRuntimeCheckingLevel>
    <CodeContractsRunCodeAnalysis>False</CodeContractsRunCodeAnalysis>
    <CodeContractsBuildReferenceAssembly>False</CodeContractsBuildReferenceAssembly>
    <CodeContractsNonNullObligations>False</CodeContractsNonNullObligations>
    <CodeContractsBoundsObligations>False</CodeContractsBoundsObligations>
    <CodeContractsArithmeticObligations>False</CodeContractsArithmeticObligations>
    <CodeContractsLibPaths>
    </CodeContractsLibPaths>
    <CodeContractsPlatformPath>
    </CodeContractsPlatformPath>
    <CodeContractsExtraAnalysisOptions>
    </CodeContractsExtraAnalysisOptions>
    <CodeContractsBaseLineFile>
    </CodeContractsBaseLineFile>
    <CodeContractsUseBaseLine>False</CodeContractsUseBaseLine>
    <CodeContractsRunInBackground>True</CodeContractsRunInBackground>
    <CodeContractsShowSquigglies>True</CodeContractsShowSquigglies>
    <CodeContractsRuntimeOnlyPublicSurface>False</CodeContractsRuntimeOnlyPublicSurface>
    <CodeAnalysisRuleSet>AllRules.ruleset</CodeAnalysisRuleSet>
    <CodeContractsRuntimeThrowOnFailure>True</CodeContractsRuntimeThrowOnFailure>
    <CodeContractsRuntimeCallSiteRequires>False</CodeContractsRuntimeCallSiteRequires>
    <CodeContractsRedundantAssumptions>False</CodeContractsRedundantAssumptions>
    <CodeContractsEmitXMLDocs>False</CodeContractsEmitXMLDocs>
    <CodeContractsExtraRewriteOptions />
    <CodeContractsReferenceAssembly>%28none%29</CodeContractsReferenceAssembly>
  </PropertyGroup>
  <PropertyGroup Condition=" '$(Configuration)|$(Platform)' == 'Release|AnyCPU' ">
    <DebugType>pdbonly</DebugType>
    <Optimize>true</Optimize>
    <DefineConstants>TRACE</DefineConstants>
    <ErrorReport>prompt</ErrorReport>
    <WarningLevel>4</WarningLevel>
    <CodeAnalysisRuleSet>AllRules.ruleset</CodeAnalysisRuleSet>
  </PropertyGroup>
  <ItemGroup>
    <Reference Include="log4net, Version=1.2.10.0, Culture=neutral, PublicKeyToken=1b44e1d426115821, processorArchitecture=MSIL">
      <SpecificVersion>False</SpecificVersion>
      <HintPath>..\..\lib\log4net.dll</HintPath>
    </Reference>
    <Reference Include="System" />
    <Reference Include="System.Core">
      <RequiredTargetFramework>3.5</RequiredTargetFramework>
    </Reference>
    <Reference Include="System.Web" />
    <Reference Include="System.Web.Abstractions, Version=3.5.0.0, Culture=neutral, PublicKeyToken=31bf3856ad364e35, processorArchitecture=MSIL" Condition=" '$(ClrVersion)' == '2' " />
    <Reference Include="System.Xml.Linq">
      <RequiredTargetFramework>3.5</RequiredTargetFramework>
    </Reference>
    <Reference Include="System.Data.DataSetExtensions">
      <RequiredTargetFramework>3.5</RequiredTargetFramework>
    </Reference>
    <Reference Include="System.Data" />
    <Reference Include="System.Xml" />
    <Reference Include="UIAutomationProvider">
      <RequiredTargetFramework>3.0</RequiredTargetFramework>
    </Reference>
    <Reference Include="WindowsBase">
      <RequiredTargetFramework>3.0</RequiredTargetFramework>
    </Reference>
    <Reference Include="PresentationCore">
      <RequiredTargetFramework>3.0</RequiredTargetFramework>
    </Reference>
    <Reference Include="PresentationFramework">
      <RequiredTargetFramework>3.0</RequiredTargetFramework>
    </Reference>
    <Reference Include="System.Xaml" Condition=" '$(TargetFrameworkVersion)' != 'v3.5' ">
      <RequiredTargetFramework>4.0</RequiredTargetFramework>
    </Reference>
  </ItemGroup>
  <ItemGroup>
    <ApplicationDefinition Include="App.xaml">
      <Generator>MSBuild:Compile</Generator>
      <SubType>Designer</SubType>
      <Generator>MSBuild:Compile</Generator>
      <SubType>Designer</SubType>
    </ApplicationDefinition>
    <Page Include="CheckIdWindow.xaml">
      <SubType>Designer</SubType>
      <Generator>MSBuild:Compile</Generator>
      <Generator>MSBuild:Compile</Generator>
      <SubType>Designer</SubType>
    </Page>
    <Page Include="MainWindow.xaml">
      <Generator>MSBuild:Compile</Generator>
      <SubType>Designer</SubType>
      <Generator>MSBuild:Compile</Generator>
      <SubType>Designer</SubType>
    </Page>
    <Compile Include="App.xaml.cs">
      <DependentUpon>App.xaml</DependentUpon>
      <SubType>Code</SubType>
    </Compile>
    <Compile Include="MainWindow.xaml.cs">
      <DependentUpon>MainWindow.xaml</DependentUpon>
      <SubType>Code</SubType>
    </Compile>
  </ItemGroup>
  <ItemGroup>
    <Compile Include="CheckIdWindow.xaml.cs">
      <DependentUpon>CheckIdWindow.xaml</DependentUpon>
    </Compile>
    <Compile Include="HostedProvider.cs" />
    <Compile Include="HttpHost.cs" />
    <Compile Include="NativeMethods.cs" />
    <Compile Include="Properties\AssemblyInfo.cs">
      <SubType>Code</SubType>
    </Compile>
    <Compile Include="Properties\Resources.Designer.cs">
      <AutoGen>True</AutoGen>
      <DesignTime>True</DesignTime>
      <DependentUpon>Resources.resx</DependentUpon>
    </Compile>
    <Compile Include="Properties\Settings.Designer.cs">
      <AutoGen>True</AutoGen>
      <DependentUpon>Settings.settings</DependentUpon>
      <DesignTimeSharedInput>True</DesignTimeSharedInput>
    </Compile>
    <Compile Include="TextBoxTextWriter.cs" />
    <EmbeddedResource Include="Properties\Resources.resx">
      <Generator>ResXFileCodeGenerator</Generator>
      <LastGenOutput>Resources.Designer.cs</LastGenOutput>
    </EmbeddedResource>
    <None Include="App.config" />
    <None Include="Properties\Settings.settings">
      <Generator>SettingsSingleFileGenerator</Generator>
      <LastGenOutput>Settings.Designer.cs</LastGenOutput>
    </None>
    <AppDesigner Include="Properties\" />
  </ItemGroup>
  <ItemGroup>
    <Resource Include="openid.ico" />
  </ItemGroup>
  <ItemGroup>
    <BootstrapperPackage Include="Microsoft.Net.Client.3.5">
      <Visible>False</Visible>
      <ProductName>.NET Framework 3.5 SP1 Client Profile</ProductName>
      <Install>false</Install>
    </BootstrapperPackage>
    <BootstrapperPackage Include="Microsoft.Net.Framework.3.5.SP1">
      <Visible>False</Visible>
      <ProductName>.NET Framework 3.5 SP1</ProductName>
      <Install>true</Install>
    </BootstrapperPackage>
    <BootstrapperPackage Include="Microsoft.Windows.Installer.3.1">
      <Visible>False</Visible>
      <ProductName>Windows Installer 3.1</ProductName>
      <Install>true</Install>
    </BootstrapperPackage>
  </ItemGroup>
  <Import Project="$(MSBuildToolsPath)\Microsoft.CSharp.targets" />
  <PropertyGroup>
    <ILMergeProjectOutputAssembly>$(ILMergeOutputAssemblyDirectory)$(TargetName)$(TargetExt)</ILMergeProjectOutputAssembly>
    <!-- Don't sign the non-unified version of the assembly. -->
    <SuppressTargetPathDelaySignedAssembly>true</SuppressTargetPathDelaySignedAssembly>
  </PropertyGroup>
  <!-- These items should never be visible.  In the project source tree, they're invisible because of an ItemDefinitionGroup
       in DotNetOpenAuth.props.  But in the shipping samples that file is not included, so we must still set Visible=false explicitly.. -->
  <ItemGroup>
    <SignDependsOn Include="BuildUnified">
      <Visible>false</Visible>
    </SignDependsOn>
    <DelaySignedAssemblies Include="$(ILMergeProjectOutputAssembly)">
      <Visible>false</Visible>
    </DelaySignedAssemblies>
    <ILMergeProjectInputAssemblies Include="$(TargetPath);&#xD;&#xA;                                            $(ProjectRoot)lib\Microsoft.Contracts.dll; ">
      <Visible>false</Visible>
    </ILMergeProjectInputAssemblies>
  </ItemGroup>
  <ItemGroup>
    <ProjectReference Include="..\..\src\DotNetOpenAuth.Core\DotNetOpenAuth.Core.csproj">
      <Project>{60426312-6AE5-4835-8667-37EDEA670222}</Project>
      <Name>DotNetOpenAuth.Core</Name>
    </ProjectReference>
    <ProjectReference Include="..\..\src\DotNetOpenAuth.OpenId.Provider\DotNetOpenAuth.OpenId.Provider.csproj">
      <Project>{F8284738-3B5D-4733-A511-38C23F4A763F}</Project>
      <Name>DotNetOpenAuth.OpenId.Provider</Name>
    </ProjectReference>
    <ProjectReference Include="..\..\src\DotNetOpenAuth.OpenId\DotNetOpenAuth.OpenId.csproj">
      <Project>{3896A32A-E876-4C23-B9B8-78E17D134CD3}</Project>
      <Name>DotNetOpenAuth.OpenId</Name>
    </ProjectReference>
  </ItemGroup>
  <Target Name="BuildUnified" DependsOnTargets="Build" Inputs="@(ILMergeProjectInputAssemblies)" Outputs="$(ILMergeProjectOutputAssembly)">
    <MakeDir Directories="$(ILMergeOutputAssemblyDirectory)" />
<<<<<<< HEAD
    <ILMerge
      ExcludeFile="$(ProjectRoot)ILMergeInternalizeExceptions.txt"
      InputAssemblies="@(ILMergeProjectInputAssemblies)"
      OutputFile="$(ILMergeProjectOutputAssembly)"
      SearchDirectories="$(OutputPath);@(ILMergeSearchDirectories)"
      ToolPath="$(ProjectRoot)tools\ILMerge"
      KeyFile="$(PublicKeyFile)"
      DelaySign="true" 
      TargetPlatformVersion="$(ClrVersion).0"
      TargetPlatformDirectory="$(ILMergeTargetPlatformDirectory)" />
=======
    <ILMerge ExcludeFile="$(ProjectRoot)ILMergeInternalizeExceptions.txt"
             InputAssemblies="@(ILMergeProjectInputAssemblies)"
             OutputFile="$(ILMergeProjectOutputAssembly)"
             KeyFile="$(PublicKeyFile)"
             DelaySign="true"
             ToolPath="$(ProjectRoot)tools\ILMerge"
             TargetPlatformVersion="$(ClrVersion).0"
             TargetPlatformDirectory="$(ILMergeTargetPlatformDirectory)" />
>>>>>>> fc0c0e29
  </Target>
  <Import Project="$(ProjectRoot)tools\DotNetOpenAuth.targets" />
  <Import Project="$([MSBuild]::GetDirectoryNameOfFileAbove($(MSBuildProjectDirectory), EnlistmentInfo.targets))\EnlistmentInfo.targets" Condition=" '$([MSBuild]::GetDirectoryNameOfFileAbove($(MSBuildProjectDirectory), EnlistmentInfo.targets))' != '' " />
</Project><|MERGE_RESOLUTION|>--- conflicted
+++ resolved
@@ -239,7 +239,6 @@
   </ItemGroup>
   <Target Name="BuildUnified" DependsOnTargets="Build" Inputs="@(ILMergeProjectInputAssemblies)" Outputs="$(ILMergeProjectOutputAssembly)">
     <MakeDir Directories="$(ILMergeOutputAssemblyDirectory)" />
-<<<<<<< HEAD
     <ILMerge
       ExcludeFile="$(ProjectRoot)ILMergeInternalizeExceptions.txt"
       InputAssemblies="@(ILMergeProjectInputAssemblies)"
@@ -250,16 +249,6 @@
       DelaySign="true" 
       TargetPlatformVersion="$(ClrVersion).0"
       TargetPlatformDirectory="$(ILMergeTargetPlatformDirectory)" />
-=======
-    <ILMerge ExcludeFile="$(ProjectRoot)ILMergeInternalizeExceptions.txt"
-             InputAssemblies="@(ILMergeProjectInputAssemblies)"
-             OutputFile="$(ILMergeProjectOutputAssembly)"
-             KeyFile="$(PublicKeyFile)"
-             DelaySign="true"
-             ToolPath="$(ProjectRoot)tools\ILMerge"
-             TargetPlatformVersion="$(ClrVersion).0"
-             TargetPlatformDirectory="$(ILMergeTargetPlatformDirectory)" />
->>>>>>> fc0c0e29
   </Target>
   <Import Project="$(ProjectRoot)tools\DotNetOpenAuth.targets" />
   <Import Project="$([MSBuild]::GetDirectoryNameOfFileAbove($(MSBuildProjectDirectory), EnlistmentInfo.targets))\EnlistmentInfo.targets" Condition=" '$([MSBuild]::GetDirectoryNameOfFileAbove($(MSBuildProjectDirectory), EnlistmentInfo.targets))' != '' " />
