<?xml version="1.0"?>
<!-- 
    Note: As an alternative to hand editing this file you can use the 
    web admin tool to configure settings for your application. Use
    the Website->Asp.Net Configuration option in Visual Studio.
    A full list of settings and comments can be found in 
    machine.config.comments usually located in 
    \Windows\Microsoft.Net\Framework\v2.x\Config 
-->
<configuration>
	<configSections>
		<section name="uri" type="System.Configuration.UriSection, System, Version=2.0.0.0, Culture=neutral, PublicKeyToken=b77a5c561934e089"/>
		<section name="log4net" type="log4net.Config.Log4NetConfigurationSectionHandler" requirePermission="false"/>
		<section name="dotNetOpenAuth" type="DotNetOpenAuth.Configuration.DotNetOpenAuthSection" requirePermission="false" allowLocation="true"/>
		<sectionGroup name="system.web.extensions" type="System.Web.Configuration.SystemWebExtensionsSectionGroup, System.Web.Extensions, Version=3.5.0.0, Culture=neutral, PublicKeyToken=31BF3856AD364E35">
			<sectionGroup name="scripting" type="System.Web.Configuration.ScriptingSectionGroup, System.Web.Extensions, Version=3.5.0.0, Culture=neutral, PublicKeyToken=31BF3856AD364E35">
				<section name="scriptResourceHandler" type="System.Web.Configuration.ScriptingScriptResourceHandlerSection, System.Web.Extensions, Version=3.5.0.0, Culture=neutral, PublicKeyToken=31BF3856AD364E35" requirePermission="false" allowDefinition="MachineToApplication"/>
				<sectionGroup name="webServices" type="System.Web.Configuration.ScriptingWebServicesSectionGroup, System.Web.Extensions, Version=3.5.0.0, Culture=neutral, PublicKeyToken=31BF3856AD364E35">
					<section name="jsonSerialization" type="System.Web.Configuration.ScriptingJsonSerializationSection, System.Web.Extensions, Version=3.5.0.0, Culture=neutral, PublicKeyToken=31BF3856AD364E35" requirePermission="false" allowDefinition="Everywhere"/>
					<section name="profileService" type="System.Web.Configuration.ScriptingProfileServiceSection, System.Web.Extensions, Version=3.5.0.0, Culture=neutral, PublicKeyToken=31BF3856AD364E35" requirePermission="false" allowDefinition="MachineToApplication"/>
					<section name="authenticationService" type="System.Web.Configuration.ScriptingAuthenticationServiceSection, System.Web.Extensions, Version=3.5.0.0, Culture=neutral, PublicKeyToken=31BF3856AD364E35" requirePermission="false" allowDefinition="MachineToApplication"/>
					<section name="roleService" type="System.Web.Configuration.ScriptingRoleServiceSection, System.Web.Extensions, Version=3.5.0.0, Culture=neutral, PublicKeyToken=31BF3856AD364E35" requirePermission="false" allowDefinition="MachineToApplication"/>
				</sectionGroup>
			</sectionGroup>
		</sectionGroup>
	</configSections>
	<!-- this is an optional configuration section where aspects of dotnetopenid can be customized -->
	<dotNetOpenAuth>
		<openid>
			<provider>
				<!-- Uncomment the following to activate the sample custom store.  -->
				<!--<store type="OpenIdProviderWebForms.Code.CustomStore, OpenIdProviderWebForms" />-->
			</provider>
		</openid>
		<messaging>
			<untrustedWebRequest>
				<whitelistHosts>
					<!-- since this is a sample, and will often be used with localhost -->
					<add name="localhost"/>
				</whitelistHosts>
			</untrustedWebRequest>
		</messaging>
	</dotNetOpenAuth>
	<!-- The uri section is necessary to turn on .NET 3.5 support for IDN (international domain names),
	     which is necessary for OpenID urls with unicode characters in the domain/host name. -->
	<uri>
		<idn enabled="All"/>
		<iriParsing enabled="true"/>
	</uri>

	<system.net>
		<defaultProxy enabled="true" />
		<settings>
<<<<<<< HEAD
			<servicePointManager checkCertificateRevocationList="true"/>
=======
			<!-- This setting causes .NET to check certificate revocation lists (CRL) 
			     before trusting HTTPS certificates.  But this setting tends to not 
			     be allowed in shared hosting environments. -->
			<!--<servicePointManager checkCertificateRevocationList="true"/>-->
>>>>>>> 5cb3aa5d
		</settings>
	</system.net>

	<system.web>
		<!-- 
            Set compilation debug="true" to insert debugging 
            symbols into the compiled page. Because this 
            affects performance, set this value to true only 
            during development.
        -->
		<compilation debug="true">
			<assemblies>
				<add assembly="System.Core, Version=3.5.0.0, Culture=neutral, PublicKeyToken=B77A5C561934E089"/>
				<add assembly="System.Web.Extensions, Version=3.5.0.0, Culture=neutral, PublicKeyToken=31BF3856AD364E35"/>
				<add assembly="System.Xml.Linq, Version=3.5.0.0, Culture=neutral, PublicKeyToken=B77A5C561934E089"/>
				<add assembly="System.Data.DataSetExtensions, Version=3.5.0.0, Culture=neutral, PublicKeyToken=B77A5C561934E089"/>
			</assemblies>
		</compilation>
		<sessionState mode="InProc" cookieless="false"/>
		<membership defaultProvider="AspNetReadOnlyXmlMembershipProvider">
			<providers>
				<clear/>
				<add name="AspNetReadOnlyXmlMembershipProvider" type="OpenIdProviderWebForms.Code.ReadOnlyXmlMembershipProvider" description="Read-only XML membership provider" xmlFileName="~/App_Data/Users.xml"/>
			</providers>
		</membership>
		<authentication mode="Forms">
			<forms name="ProviderSession"/>
			<!-- named cookie prevents conflicts with other samples -->
		</authentication>
		<customErrors mode="Off"/>
		<!-- Trust level discussion:
		Full: everything works
		High: TRACE compilation symbol must NOT be defined
		Medium/Low: doesn't work on default machine.config, because WebPermission.Connect is denied.
		-->
		<trust level="Full" originUrl=""/>
		<pages>
			<controls>
				<add tagPrefix="asp" namespace="System.Web.UI" assembly="System.Web.Extensions, Version=3.5.0.0, Culture=neutral, PublicKeyToken=31BF3856AD364E35"/>
				<add tagPrefix="asp" namespace="System.Web.UI.WebControls" assembly="System.Web.Extensions, Version=3.5.0.0, Culture=neutral, PublicKeyToken=31BF3856AD364E35"/>
			</controls>
		</pages>
		<httpHandlers>
			<remove verb="*" path="*.asmx"/>
			<add verb="*" path="*.asmx" validate="false" type="System.Web.Script.Services.ScriptHandlerFactory, System.Web.Extensions, Version=3.5.0.0, Culture=neutral, PublicKeyToken=31BF3856AD364E35"/>
			<add verb="*" path="*_AppService.axd" validate="false" type="System.Web.Script.Services.ScriptHandlerFactory, System.Web.Extensions, Version=3.5.0.0, Culture=neutral, PublicKeyToken=31BF3856AD364E35"/>
			<add verb="GET,HEAD" path="ScriptResource.axd" validate="false" type="System.Web.Handlers.ScriptResourceHandler, System.Web.Extensions, Version=3.5.0.0, Culture=neutral, PublicKeyToken=31BF3856AD364E35"/>
		</httpHandlers>
		<httpModules>
			<add name="ScriptModule" type="System.Web.Handlers.ScriptModule, System.Web.Extensions, Version=3.5.0.0, Culture=neutral, PublicKeyToken=31BF3856AD364E35"/>
		</httpModules>
	</system.web>
	<location path="decide.aspx">
		<system.web>
			<authorization>
				<deny users="?"/>
			</authorization>
		</system.web>
	</location>
	<!-- log4net is a 3rd party (free) logger library that dotnetopenid will use if present but does not require. -->
	<log4net>
		<appender name="RollingFileAppender" type="log4net.Appender.RollingFileAppender">
			<file value="Provider.log"/>
			<appendToFile value="true"/>
			<rollingStyle value="Size"/>
			<maxSizeRollBackups value="10"/>
			<maximumFileSize value="100KB"/>
			<staticLogFileName value="true"/>
			<layout type="log4net.Layout.PatternLayout">
				<conversionPattern value="%date (GMT%date{%z}) [%thread] %-5level %logger - %message%newline"/>
			</layout>
		</appender>
		<appender name="TracePageAppender" type="OpenIdProviderWebForms.Code.TracePageAppender, OpenIdProviderWebForms">
			<layout type="log4net.Layout.PatternLayout">
				<conversionPattern value="%date (GMT%date{%z}) [%thread] %-5level %logger - %message%newline"/>
			</layout>
		</appender>
		<!-- Setup the root category, add the appenders and set the default level -->
		<root>
			<level value="INFO" />
			<!--<appender-ref ref="RollingFileAppender" />-->
			<appender-ref ref="TracePageAppender" />
		</root>
		<!-- Specify the level for some specific categories -->
		<logger name="DotNetOpenAuth">
			<level value="INFO" />
		</logger>
	</log4net>
	<system.codedom>
		<compilers>
			<compiler language="c#;cs;csharp" extension=".cs" type="Microsoft.CSharp.CSharpCodeProvider,System, Version=2.0.0.0, Culture=neutral, PublicKeyToken=b77a5c561934e089" warningLevel="4">
				<providerOption name="CompilerVersion" value="v3.5"/>
				<providerOption name="WarnAsError" value="false"/>
			</compiler>
			<compiler language="vb;vbs;visualbasic;vbscript" extension=".vb" type="Microsoft.VisualBasic.VBCodeProvider, System, Version=2.0.0.0, Culture=neutral, PublicKeyToken=b77a5c561934e089" warningLevel="4">
				<providerOption name="CompilerVersion" value="v3.5"/>
				<providerOption name="OptionInfer" value="true"/>
				<providerOption name="WarnAsError" value="false"/>
			</compiler>
		</compilers>
	</system.codedom>
	<system.webServer>
		<validation validateIntegratedModeConfiguration="false"/>
		<modules>
			<remove name="ScriptModule"/>
			<add name="ScriptModule" preCondition="managedHandler" type="System.Web.Handlers.ScriptModule, System.Web.Extensions, Version=3.5.0.0, Culture=neutral, PublicKeyToken=31BF3856AD364E35"/>
		</modules>
		<handlers>
			<remove name="WebServiceHandlerFactory-Integrated"/>
			<remove name="ScriptHandlerFactory"/>
			<remove name="ScriptHandlerFactoryAppServices"/>
			<remove name="ScriptResource"/>
			<add name="ScriptHandlerFactory" verb="*" path="*.asmx" preCondition="integratedMode" type="System.Web.Script.Services.ScriptHandlerFactory, System.Web.Extensions, Version=3.5.0.0, Culture=neutral, PublicKeyToken=31BF3856AD364E35"/>
			<add name="ScriptHandlerFactoryAppServices" verb="*" path="*_AppService.axd" preCondition="integratedMode" type="System.Web.Script.Services.ScriptHandlerFactory, System.Web.Extensions, Version=3.5.0.0, Culture=neutral, PublicKeyToken=31BF3856AD364E35"/>
			<add name="ScriptResource" verb="GET,HEAD" path="ScriptResource.axd" preCondition="integratedMode" type="System.Web.Handlers.ScriptResourceHandler, System.Web.Extensions, Version=3.5.0.0, Culture=neutral, PublicKeyToken=31BF3856AD364E35"/>
		</handlers>
	</system.webServer>
	<runtime>
		<assemblyBinding xmlns="urn:schemas-microsoft-com:asm.v1">
			<dependentAssembly>
				<assemblyIdentity name="System.Web.Extensions" publicKeyToken="31bf3856ad364e35"/>
				<bindingRedirect oldVersion="1.0.0.0-1.1.0.0" newVersion="3.5.0.0"/>
			</dependentAssembly>
			<dependentAssembly>
				<assemblyIdentity name="System.Web.Extensions.Design" publicKeyToken="31bf3856ad364e35"/>
				<bindingRedirect oldVersion="1.0.0.0-1.1.0.0" newVersion="3.5.0.0"/>
			</dependentAssembly>
		</assemblyBinding>
	</runtime>
</configuration><|MERGE_RESOLUTION|>--- conflicted
+++ resolved
@@ -51,14 +51,10 @@
 	<system.net>
 		<defaultProxy enabled="true" />
 		<settings>
-<<<<<<< HEAD
-			<servicePointManager checkCertificateRevocationList="true"/>
-=======
 			<!-- This setting causes .NET to check certificate revocation lists (CRL) 
 			     before trusting HTTPS certificates.  But this setting tends to not 
 			     be allowed in shared hosting environments. -->
-			<!--<servicePointManager checkCertificateRevocationList="true"/>-->
->>>>>>> 5cb3aa5d
+			<servicePointManager checkCertificateRevocationList="true"/>
 		</settings>
 	</system.net>
 
