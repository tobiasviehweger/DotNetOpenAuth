using System;
using System.Collections.Generic;
using System.Collections.ObjectModel;
using System.Collections.Specialized;
using System.Diagnostics;
using System.Globalization;
using System.Web;

namespace DotNetOpenId.RelyingParty {
	/// <summary>
	/// Indicates the mode the Provider should use while authenticating the end user.
	/// </summary>
	public enum AuthenticationRequestMode {
		/// <summary>
		/// The Provider should use whatever credentials are immediately available
		/// to determine whether the end user owns the Identifier.  If sufficient
		/// credentials (i.e. cookies) are not immediately available, the Provider
		/// should fail rather than prompt the user.
		/// </summary>
		Immediate,
		/// <summary>
		/// The Provider should determine whether the end user owns the Identifier,
		/// displaying a web page to the user to login etc., if necessary.
		/// </summary>
		Setup
	}

	[DebuggerDisplay("ClaimedIdentifier: {ClaimedIdentifier}, Mode: {Mode}, OpenId: {protocol.Version}")]
	class AuthenticationRequest : IAuthenticationRequest {
		Association assoc;
		ServiceEndpoint endpoint;
		MessageEncoder encoder;
		Protocol protocol { get { return endpoint.Protocol; } }

		AuthenticationRequest(string token, Association assoc, ServiceEndpoint endpoint,
			Realm realm, Uri returnToUrl, MessageEncoder encoder) {
			if (endpoint == null) throw new ArgumentNullException("endpoint");
			if (realm == null) throw new ArgumentNullException("realm");
			if (returnToUrl == null) throw new ArgumentNullException("returnToUrl");
			if (encoder == null) throw new ArgumentNullException("encoder");
			this.assoc = assoc;
			this.endpoint = endpoint;
			this.encoder = encoder;
			Realm = realm;
			ReturnToUrl = returnToUrl;

			Mode = AuthenticationRequestMode.Setup;
			OutgoingExtensions = ExtensionArgumentsManager.CreateOutgoingExtensions(endpoint.Protocol);
			ReturnToArgs = new Dictionary<string, string>();
			if (token != null)
				AddCallbackArguments(DotNetOpenId.RelyingParty.Token.TokenKey, token);
		}
		internal static AuthenticationRequest Create(Identifier userSuppliedIdentifier,
			OpenIdRelyingParty relyingParty, Realm realm, Uri returnToUrl, IRelyingPartyApplicationStore store) {
			if (userSuppliedIdentifier == null) throw new ArgumentNullException("userSuppliedIdentifier");
			if (relyingParty == null) throw new ArgumentNullException("relyingParty");
			if (realm == null) throw new ArgumentNullException("realm");

<<<<<<< HEAD
			userSuppliedIdentifier = userSuppliedIdentifier.TrimFragment();
			if (TraceUtil.Switch.TraceInfo) {
				Trace.TraceInformation("Creating authentication request for user supplied Identifier: {0}",
=======
			Logger.InfoFormat("Creating authentication request for user supplied Identifier: {0}",
>>>>>>> bd832131
					userSuppliedIdentifier);
			Logger.DebugFormat("Realm: {0}", realm);
			Logger.DebugFormat("Return To: {0}", returnToUrl);

			if (Logger.IsWarnEnabled && returnToUrl.Query != null) {
				NameValueCollection returnToArgs = HttpUtility.ParseQueryString(returnToUrl.Query);
				foreach (string key in returnToArgs) {
					if (OpenIdRelyingParty.ShouldParameterBeStrippedFromReturnToUrl(key)) {
						Logger.WarnFormat("OpenId argument \"{0}\" found in return_to URL.  This can corrupt an OpenID response.", key);
						break;
					}
				}
			}

			var endpoints = new List<ServiceEndpoint>(userSuppliedIdentifier.Discover());
			ServiceEndpoint endpoint = selectEndpoint(endpoints.AsReadOnly(), relyingParty, store);
			if (endpoint == null)
				throw new OpenIdException(Strings.OpenIdEndpointNotFound);
<<<<<<< HEAD
			if (TraceUtil.Switch.TraceVerbose) {
				Trace.Indent();
				Trace.TraceInformation("Using discovered provider endpoint: {0}", endpoint);
				Trace.Unindent();
			}
=======
			Logger.DebugFormat("Discovered provider endpoint: {0}", endpoint);
>>>>>>> bd832131

			// Throw an exception now if the realm and the return_to URLs don't match
			// as required by the provider.  We could wait for the provider to test this and
			// fail, but this will be faster and give us a better error message.
			if (!realm.Contains(returnToUrl))
				throw new OpenIdException(string.Format(CultureInfo.CurrentCulture,
					Strings.ReturnToNotUnderRealm, returnToUrl, realm));

			string token = new Token(endpoint).Serialize(store);
			// Retrieve the association, but don't create one, as a creation was already
			// attempted by the selectEndpoint method.
			Association association = store != null ? getAssociation(endpoint, store, false) : null;

			return new AuthenticationRequest(
				token, association, endpoint, realm, returnToUrl, relyingParty.Encoder);
		}

		/// <summary>
		/// Returns a filtered and sorted list of the available OP endpoints for a discovered Identifier.
		/// </summary>
		private static List<ServiceEndpoint> filterAndSortEndpoints(ReadOnlyCollection<ServiceEndpoint> endpoints,
			OpenIdRelyingParty relyingParty) {
			if (endpoints == null) throw new ArgumentNullException("endpoints");
			if (relyingParty == null) throw new ArgumentNullException("relyingParty");

			// Filter the endpoints based on criteria given by the host web site.
			List<IXrdsProviderEndpoint> filteredEndpoints = new List<IXrdsProviderEndpoint>(endpoints.Count);
			var filter = relyingParty.EndpointFilter;
			foreach (ServiceEndpoint endpoint in endpoints) {
				if (filter == null || filter(endpoint)) {
					filteredEndpoints.Add(endpoint);
				}
			}

			// Sort endpoints so that the first one in the list is the most preferred one.
			filteredEndpoints.Sort(relyingParty.EndpointOrder);

			List<ServiceEndpoint> endpointList = new List<ServiceEndpoint>(filteredEndpoints.Count);
			foreach (ServiceEndpoint endpoint in filteredEndpoints) {
				endpointList.Add(endpoint);
			}
			return endpointList;
		}

		/// <summary>
		/// Chooses which provider endpoint is the best one to use.
		/// </summary>
		/// <returns>The best endpoint, or null if no acceptable endpoints were found.</returns>
		private static ServiceEndpoint selectEndpoint(ReadOnlyCollection<ServiceEndpoint> endpoints, 
			OpenIdRelyingParty relyingParty, IRelyingPartyApplicationStore store) {

			List<ServiceEndpoint> filteredEndpoints = filterAndSortEndpoints(endpoints, relyingParty);

			// If there are no endpoint candidates...
			if (filteredEndpoints.Count == 0) {
				return null;
			}

			// If we don't have an application store, we have no place to record an association to
			// and therefore can only take our best shot at one of the endpoints.
			if (store == null) {
				return filteredEndpoints[0];
			}

			// Go through each endpoint until we find one that we can successfully create
			// an association with.  This is our only hint about whether an OP is up and running.
			// The idea here is that we don't want to redirect the user to a dead OP for authentication.
			// If the user has multiple OPs listed in his/her XRDS document, then we'll go down the list
			// and try each one until we find one that's good.
			foreach (ServiceEndpoint endpointCandidate in filteredEndpoints) {
				// One weakness of this method is that an OP that's down, but with whom we already
				// created an association in the past will still pass this "are you alive?" test.
				Association association = getAssociation(endpointCandidate, store, true);
				if (association != null) {
					// We have a winner!
					return endpointCandidate;
				}
			}

			// Since all OPs failed to form an association with us, just return the first endpoint
			// and hope for the best.
			return endpoints[0];
		}
		static Association getAssociation(ServiceEndpoint provider, IRelyingPartyApplicationStore store, bool createNewAssociationIfNeeded) {
			if (provider == null) throw new ArgumentNullException("provider");
			if (store == null) throw new ArgumentNullException("store");
			Association assoc = store.GetAssociation(provider.ProviderEndpoint);

			if ((assoc == null || !assoc.HasUsefulLifeRemaining) && createNewAssociationIfNeeded) {
				var req = AssociateRequest.Create(provider);
				if (req.Response != null) {
					// try again if we failed the first time and have a worthy second-try.
					if (req.Response.Association == null && req.Response.SecondAttempt != null) {
						Logger.Warn("Initial association attempt failed, but will retry with Provider-suggested parameters.");
						req = req.Response.SecondAttempt;
					}
					assoc = req.Response.Association;
					if (assoc != null) {
						Logger.InfoFormat("Association with {0} established.", provider.ProviderEndpoint);
						store.StoreAssociation(provider.ProviderEndpoint, assoc);
					} else {
						Logger.ErrorFormat("Association attempt with {0} provider failed.", provider);
					}
				}
			}

			return assoc;
		}

		/// <summary>
		/// Extension arguments to pass to the Provider.
		/// </summary>
		protected ExtensionArgumentsManager OutgoingExtensions { get; private set; }
		/// <summary>
		/// Arguments to add to the return_to part of the query string, so that
		/// these values come back to the consumer when the user agent returns.
		/// </summary>
		protected IDictionary<string, string> ReturnToArgs { get; private set; }

		public AuthenticationRequestMode Mode { get; set; }
		public Realm Realm { get; private set; }
		public Uri ReturnToUrl { get; private set; }
		public Identifier ClaimedIdentifier {
			get { return IsDirectedIdentity ? null : endpoint.ClaimedIdentifier; }
		}
		public bool IsDirectedIdentity {
			get { return endpoint.ClaimedIdentifier == endpoint.Protocol.ClaimedIdentifierForOPIdentifier; }
		}
		/// <summary>
		/// The detected version of OpenID implemented by the Provider.
		/// </summary>
		public Version ProviderVersion { get { return protocol.Version; } }
		/// <summary>
		/// Gets information about the OpenId Provider, as advertised by the
		/// OpenId discovery documents found at the <see cref="ClaimedIdentifier"/>
		/// location.
		/// </summary>
		IProviderEndpoint IAuthenticationRequest.Provider { get { return endpoint; } }
		/// <summary>
		/// Gets the URL the user agent should be redirected to to begin the 
		/// OpenID authentication process.
		/// </summary>
		public IResponse RedirectingResponse {
			get {
				UriBuilder returnToBuilder = new UriBuilder(ReturnToUrl);
				UriUtil.AppendQueryArgs(returnToBuilder, this.ReturnToArgs);

				var qsArgs = new Dictionary<string, string>();

				qsArgs.Add(protocol.openid.mode, (Mode == AuthenticationRequestMode.Immediate) ?
					protocol.Args.Mode.checkid_immediate : protocol.Args.Mode.checkid_setup);
				qsArgs.Add(protocol.openid.identity, endpoint.ProviderLocalIdentifier);
				if (endpoint.Protocol.QueryDeclaredNamespaceVersion != null)
					qsArgs.Add(protocol.openid.ns, endpoint.Protocol.QueryDeclaredNamespaceVersion);
				if (endpoint.Protocol.Version.Major >= 2) {
					qsArgs.Add(protocol.openid.claimed_id, endpoint.ClaimedIdentifier);
				}
				qsArgs.Add(protocol.openid.Realm, Realm);
				qsArgs.Add(protocol.openid.return_to, returnToBuilder.Uri.AbsoluteUri);

				if (this.assoc != null)
					qsArgs.Add(protocol.openid.assoc_handle, this.assoc.Handle);

				// Add on extension arguments
				foreach (var pair in OutgoingExtensions.GetArgumentsToSend(true))
					qsArgs.Add(pair.Key, pair.Value);

				var request = new IndirectMessageRequest(this.endpoint.ProviderEndpoint, qsArgs);
				return this.encoder.Encode(request);
			}
		}

		public void AddExtension(DotNetOpenId.Extensions.IExtensionRequest extension) {
			if (extension == null) throw new ArgumentNullException("extension");
			OutgoingExtensions.AddExtensionArguments(extension.TypeUri, extension.Serialize(this));
		}

		/// <summary>
		/// Adds given key/value pairs to the query that the provider will use in
		/// the request to return to the consumer web site.
		/// </summary>
		public void AddCallbackArguments(IDictionary<string, string> arguments) {
			if (arguments == null) throw new ArgumentNullException("arguments");
			foreach (var pair in arguments) {
				AddCallbackArguments(pair.Key, pair.Value);
			}
		}
		/// <summary>
		/// Adds a given key/value pair to the query that the provider will use in
		/// the request to return to the consumer web site.
		/// </summary>
		public void AddCallbackArguments(string key, string value) {
			if (string.IsNullOrEmpty(key)) throw new ArgumentNullException("key");
			if (ReturnToArgs.ContainsKey(key)) throw new ArgumentException(string.Format(CultureInfo.CurrentCulture,
				Strings.KeyAlreadyExists, key));
			ReturnToArgs.Add(key, value ?? "");
		}

		/// <summary>
		/// Redirects the user agent to the provider for authentication.
		/// Execution of the current page terminates after this call.
		/// </summary>
		/// <remarks>
		/// This method requires an ASP.NET HttpContext.
		/// </remarks>
		public void RedirectToProvider() {
			if (HttpContext.Current == null || HttpContext.Current.Response == null)
				throw new InvalidOperationException(Strings.CurrentHttpContextRequired);
			RedirectingResponse.Send();
		}
	}
}
<|MERGE_RESOLUTION|>--- conflicted
+++ resolved
@@ -1,304 +1,291 @@
-using System;
-using System.Collections.Generic;
-using System.Collections.ObjectModel;
-using System.Collections.Specialized;
-using System.Diagnostics;
-using System.Globalization;
-using System.Web;
-
-namespace DotNetOpenId.RelyingParty {
-	/// <summary>
-	/// Indicates the mode the Provider should use while authenticating the end user.
-	/// </summary>
-	public enum AuthenticationRequestMode {
-		/// <summary>
-		/// The Provider should use whatever credentials are immediately available
-		/// to determine whether the end user owns the Identifier.  If sufficient
-		/// credentials (i.e. cookies) are not immediately available, the Provider
-		/// should fail rather than prompt the user.
-		/// </summary>
-		Immediate,
-		/// <summary>
-		/// The Provider should determine whether the end user owns the Identifier,
-		/// displaying a web page to the user to login etc., if necessary.
-		/// </summary>
-		Setup
-	}
-
-	[DebuggerDisplay("ClaimedIdentifier: {ClaimedIdentifier}, Mode: {Mode}, OpenId: {protocol.Version}")]
-	class AuthenticationRequest : IAuthenticationRequest {
-		Association assoc;
-		ServiceEndpoint endpoint;
-		MessageEncoder encoder;
-		Protocol protocol { get { return endpoint.Protocol; } }
-
-		AuthenticationRequest(string token, Association assoc, ServiceEndpoint endpoint,
-			Realm realm, Uri returnToUrl, MessageEncoder encoder) {
-			if (endpoint == null) throw new ArgumentNullException("endpoint");
-			if (realm == null) throw new ArgumentNullException("realm");
-			if (returnToUrl == null) throw new ArgumentNullException("returnToUrl");
-			if (encoder == null) throw new ArgumentNullException("encoder");
-			this.assoc = assoc;
-			this.endpoint = endpoint;
-			this.encoder = encoder;
-			Realm = realm;
-			ReturnToUrl = returnToUrl;
-
-			Mode = AuthenticationRequestMode.Setup;
-			OutgoingExtensions = ExtensionArgumentsManager.CreateOutgoingExtensions(endpoint.Protocol);
-			ReturnToArgs = new Dictionary<string, string>();
-			if (token != null)
-				AddCallbackArguments(DotNetOpenId.RelyingParty.Token.TokenKey, token);
-		}
-		internal static AuthenticationRequest Create(Identifier userSuppliedIdentifier,
-			OpenIdRelyingParty relyingParty, Realm realm, Uri returnToUrl, IRelyingPartyApplicationStore store) {
-			if (userSuppliedIdentifier == null) throw new ArgumentNullException("userSuppliedIdentifier");
-			if (relyingParty == null) throw new ArgumentNullException("relyingParty");
-			if (realm == null) throw new ArgumentNullException("realm");
-
-<<<<<<< HEAD
-			userSuppliedIdentifier = userSuppliedIdentifier.TrimFragment();
-			if (TraceUtil.Switch.TraceInfo) {
-				Trace.TraceInformation("Creating authentication request for user supplied Identifier: {0}",
-=======
-			Logger.InfoFormat("Creating authentication request for user supplied Identifier: {0}",
->>>>>>> bd832131
-					userSuppliedIdentifier);
-			Logger.DebugFormat("Realm: {0}", realm);
-			Logger.DebugFormat("Return To: {0}", returnToUrl);
-
-			if (Logger.IsWarnEnabled && returnToUrl.Query != null) {
-				NameValueCollection returnToArgs = HttpUtility.ParseQueryString(returnToUrl.Query);
-				foreach (string key in returnToArgs) {
-					if (OpenIdRelyingParty.ShouldParameterBeStrippedFromReturnToUrl(key)) {
-						Logger.WarnFormat("OpenId argument \"{0}\" found in return_to URL.  This can corrupt an OpenID response.", key);
-						break;
-					}
-				}
-			}
-
-			var endpoints = new List<ServiceEndpoint>(userSuppliedIdentifier.Discover());
-			ServiceEndpoint endpoint = selectEndpoint(endpoints.AsReadOnly(), relyingParty, store);
-			if (endpoint == null)
-				throw new OpenIdException(Strings.OpenIdEndpointNotFound);
-<<<<<<< HEAD
-			if (TraceUtil.Switch.TraceVerbose) {
-				Trace.Indent();
-				Trace.TraceInformation("Using discovered provider endpoint: {0}", endpoint);
-				Trace.Unindent();
-			}
-=======
-			Logger.DebugFormat("Discovered provider endpoint: {0}", endpoint);
->>>>>>> bd832131
-
-			// Throw an exception now if the realm and the return_to URLs don't match
-			// as required by the provider.  We could wait for the provider to test this and
-			// fail, but this will be faster and give us a better error message.
-			if (!realm.Contains(returnToUrl))
-				throw new OpenIdException(string.Format(CultureInfo.CurrentCulture,
-					Strings.ReturnToNotUnderRealm, returnToUrl, realm));
-
-			string token = new Token(endpoint).Serialize(store);
-			// Retrieve the association, but don't create one, as a creation was already
-			// attempted by the selectEndpoint method.
-			Association association = store != null ? getAssociation(endpoint, store, false) : null;
-
-			return new AuthenticationRequest(
-				token, association, endpoint, realm, returnToUrl, relyingParty.Encoder);
-		}
-
-		/// <summary>
-		/// Returns a filtered and sorted list of the available OP endpoints for a discovered Identifier.
-		/// </summary>
-		private static List<ServiceEndpoint> filterAndSortEndpoints(ReadOnlyCollection<ServiceEndpoint> endpoints,
-			OpenIdRelyingParty relyingParty) {
-			if (endpoints == null) throw new ArgumentNullException("endpoints");
-			if (relyingParty == null) throw new ArgumentNullException("relyingParty");
-
-			// Filter the endpoints based on criteria given by the host web site.
-			List<IXrdsProviderEndpoint> filteredEndpoints = new List<IXrdsProviderEndpoint>(endpoints.Count);
-			var filter = relyingParty.EndpointFilter;
-			foreach (ServiceEndpoint endpoint in endpoints) {
-				if (filter == null || filter(endpoint)) {
-					filteredEndpoints.Add(endpoint);
-				}
-			}
-
-			// Sort endpoints so that the first one in the list is the most preferred one.
-			filteredEndpoints.Sort(relyingParty.EndpointOrder);
-
-			List<ServiceEndpoint> endpointList = new List<ServiceEndpoint>(filteredEndpoints.Count);
-			foreach (ServiceEndpoint endpoint in filteredEndpoints) {
-				endpointList.Add(endpoint);
-			}
-			return endpointList;
-		}
-
-		/// <summary>
-		/// Chooses which provider endpoint is the best one to use.
-		/// </summary>
-		/// <returns>The best endpoint, or null if no acceptable endpoints were found.</returns>
-		private static ServiceEndpoint selectEndpoint(ReadOnlyCollection<ServiceEndpoint> endpoints, 
-			OpenIdRelyingParty relyingParty, IRelyingPartyApplicationStore store) {
-
-			List<ServiceEndpoint> filteredEndpoints = filterAndSortEndpoints(endpoints, relyingParty);
-
-			// If there are no endpoint candidates...
-			if (filteredEndpoints.Count == 0) {
-				return null;
-			}
-
-			// If we don't have an application store, we have no place to record an association to
-			// and therefore can only take our best shot at one of the endpoints.
-			if (store == null) {
-				return filteredEndpoints[0];
-			}
-
-			// Go through each endpoint until we find one that we can successfully create
-			// an association with.  This is our only hint about whether an OP is up and running.
-			// The idea here is that we don't want to redirect the user to a dead OP for authentication.
-			// If the user has multiple OPs listed in his/her XRDS document, then we'll go down the list
-			// and try each one until we find one that's good.
-			foreach (ServiceEndpoint endpointCandidate in filteredEndpoints) {
-				// One weakness of this method is that an OP that's down, but with whom we already
-				// created an association in the past will still pass this "are you alive?" test.
-				Association association = getAssociation(endpointCandidate, store, true);
-				if (association != null) {
-					// We have a winner!
-					return endpointCandidate;
-				}
-			}
-
-			// Since all OPs failed to form an association with us, just return the first endpoint
-			// and hope for the best.
-			return endpoints[0];
-		}
-		static Association getAssociation(ServiceEndpoint provider, IRelyingPartyApplicationStore store, bool createNewAssociationIfNeeded) {
-			if (provider == null) throw new ArgumentNullException("provider");
-			if (store == null) throw new ArgumentNullException("store");
-			Association assoc = store.GetAssociation(provider.ProviderEndpoint);
-
-			if ((assoc == null || !assoc.HasUsefulLifeRemaining) && createNewAssociationIfNeeded) {
-				var req = AssociateRequest.Create(provider);
-				if (req.Response != null) {
-					// try again if we failed the first time and have a worthy second-try.
-					if (req.Response.Association == null && req.Response.SecondAttempt != null) {
-						Logger.Warn("Initial association attempt failed, but will retry with Provider-suggested parameters.");
-						req = req.Response.SecondAttempt;
-					}
-					assoc = req.Response.Association;
-					if (assoc != null) {
-						Logger.InfoFormat("Association with {0} established.", provider.ProviderEndpoint);
-						store.StoreAssociation(provider.ProviderEndpoint, assoc);
-					} else {
-						Logger.ErrorFormat("Association attempt with {0} provider failed.", provider);
-					}
-				}
-			}
-
-			return assoc;
-		}
-
-		/// <summary>
-		/// Extension arguments to pass to the Provider.
-		/// </summary>
-		protected ExtensionArgumentsManager OutgoingExtensions { get; private set; }
-		/// <summary>
-		/// Arguments to add to the return_to part of the query string, so that
-		/// these values come back to the consumer when the user agent returns.
-		/// </summary>
-		protected IDictionary<string, string> ReturnToArgs { get; private set; }
-
-		public AuthenticationRequestMode Mode { get; set; }
-		public Realm Realm { get; private set; }
-		public Uri ReturnToUrl { get; private set; }
-		public Identifier ClaimedIdentifier {
-			get { return IsDirectedIdentity ? null : endpoint.ClaimedIdentifier; }
-		}
-		public bool IsDirectedIdentity {
-			get { return endpoint.ClaimedIdentifier == endpoint.Protocol.ClaimedIdentifierForOPIdentifier; }
-		}
-		/// <summary>
-		/// The detected version of OpenID implemented by the Provider.
-		/// </summary>
-		public Version ProviderVersion { get { return protocol.Version; } }
-		/// <summary>
-		/// Gets information about the OpenId Provider, as advertised by the
-		/// OpenId discovery documents found at the <see cref="ClaimedIdentifier"/>
-		/// location.
-		/// </summary>
-		IProviderEndpoint IAuthenticationRequest.Provider { get { return endpoint; } }
-		/// <summary>
-		/// Gets the URL the user agent should be redirected to to begin the 
-		/// OpenID authentication process.
-		/// </summary>
-		public IResponse RedirectingResponse {
-			get {
-				UriBuilder returnToBuilder = new UriBuilder(ReturnToUrl);
-				UriUtil.AppendQueryArgs(returnToBuilder, this.ReturnToArgs);
-
-				var qsArgs = new Dictionary<string, string>();
-
-				qsArgs.Add(protocol.openid.mode, (Mode == AuthenticationRequestMode.Immediate) ?
-					protocol.Args.Mode.checkid_immediate : protocol.Args.Mode.checkid_setup);
-				qsArgs.Add(protocol.openid.identity, endpoint.ProviderLocalIdentifier);
-				if (endpoint.Protocol.QueryDeclaredNamespaceVersion != null)
-					qsArgs.Add(protocol.openid.ns, endpoint.Protocol.QueryDeclaredNamespaceVersion);
-				if (endpoint.Protocol.Version.Major >= 2) {
-					qsArgs.Add(protocol.openid.claimed_id, endpoint.ClaimedIdentifier);
-				}
-				qsArgs.Add(protocol.openid.Realm, Realm);
-				qsArgs.Add(protocol.openid.return_to, returnToBuilder.Uri.AbsoluteUri);
-
-				if (this.assoc != null)
-					qsArgs.Add(protocol.openid.assoc_handle, this.assoc.Handle);
-
-				// Add on extension arguments
-				foreach (var pair in OutgoingExtensions.GetArgumentsToSend(true))
-					qsArgs.Add(pair.Key, pair.Value);
-
-				var request = new IndirectMessageRequest(this.endpoint.ProviderEndpoint, qsArgs);
-				return this.encoder.Encode(request);
-			}
-		}
-
-		public void AddExtension(DotNetOpenId.Extensions.IExtensionRequest extension) {
-			if (extension == null) throw new ArgumentNullException("extension");
-			OutgoingExtensions.AddExtensionArguments(extension.TypeUri, extension.Serialize(this));
-		}
-
-		/// <summary>
-		/// Adds given key/value pairs to the query that the provider will use in
-		/// the request to return to the consumer web site.
-		/// </summary>
-		public void AddCallbackArguments(IDictionary<string, string> arguments) {
-			if (arguments == null) throw new ArgumentNullException("arguments");
-			foreach (var pair in arguments) {
-				AddCallbackArguments(pair.Key, pair.Value);
-			}
-		}
-		/// <summary>
-		/// Adds a given key/value pair to the query that the provider will use in
-		/// the request to return to the consumer web site.
-		/// </summary>
-		public void AddCallbackArguments(string key, string value) {
-			if (string.IsNullOrEmpty(key)) throw new ArgumentNullException("key");
-			if (ReturnToArgs.ContainsKey(key)) throw new ArgumentException(string.Format(CultureInfo.CurrentCulture,
-				Strings.KeyAlreadyExists, key));
-			ReturnToArgs.Add(key, value ?? "");
-		}
-
-		/// <summary>
-		/// Redirects the user agent to the provider for authentication.
-		/// Execution of the current page terminates after this call.
-		/// </summary>
-		/// <remarks>
-		/// This method requires an ASP.NET HttpContext.
-		/// </remarks>
-		public void RedirectToProvider() {
-			if (HttpContext.Current == null || HttpContext.Current.Response == null)
-				throw new InvalidOperationException(Strings.CurrentHttpContextRequired);
-			RedirectingResponse.Send();
-		}
-	}
-}
+using System;
+using System.Collections.Generic;
+using System.Collections.ObjectModel;
+using System.Collections.Specialized;
+using System.Diagnostics;
+using System.Globalization;
+using System.Web;
+
+namespace DotNetOpenId.RelyingParty {
+	/// <summary>
+	/// Indicates the mode the Provider should use while authenticating the end user.
+	/// </summary>
+	public enum AuthenticationRequestMode {
+		/// <summary>
+		/// The Provider should use whatever credentials are immediately available
+		/// to determine whether the end user owns the Identifier.  If sufficient
+		/// credentials (i.e. cookies) are not immediately available, the Provider
+		/// should fail rather than prompt the user.
+		/// </summary>
+		Immediate,
+		/// <summary>
+		/// The Provider should determine whether the end user owns the Identifier,
+		/// displaying a web page to the user to login etc., if necessary.
+		/// </summary>
+		Setup
+	}
+
+	[DebuggerDisplay("ClaimedIdentifier: {ClaimedIdentifier}, Mode: {Mode}, OpenId: {protocol.Version}")]
+	class AuthenticationRequest : IAuthenticationRequest {
+		Association assoc;
+		ServiceEndpoint endpoint;
+		MessageEncoder encoder;
+		Protocol protocol { get { return endpoint.Protocol; } }
+
+		AuthenticationRequest(string token, Association assoc, ServiceEndpoint endpoint,
+			Realm realm, Uri returnToUrl, MessageEncoder encoder) {
+			if (endpoint == null) throw new ArgumentNullException("endpoint");
+			if (realm == null) throw new ArgumentNullException("realm");
+			if (returnToUrl == null) throw new ArgumentNullException("returnToUrl");
+			if (encoder == null) throw new ArgumentNullException("encoder");
+			this.assoc = assoc;
+			this.endpoint = endpoint;
+			this.encoder = encoder;
+			Realm = realm;
+			ReturnToUrl = returnToUrl;
+
+			Mode = AuthenticationRequestMode.Setup;
+			OutgoingExtensions = ExtensionArgumentsManager.CreateOutgoingExtensions(endpoint.Protocol);
+			ReturnToArgs = new Dictionary<string, string>();
+			if (token != null)
+				AddCallbackArguments(DotNetOpenId.RelyingParty.Token.TokenKey, token);
+		}
+		internal static AuthenticationRequest Create(Identifier userSuppliedIdentifier,
+			OpenIdRelyingParty relyingParty, Realm realm, Uri returnToUrl, IRelyingPartyApplicationStore store) {
+			if (userSuppliedIdentifier == null) throw new ArgumentNullException("userSuppliedIdentifier");
+			if (relyingParty == null) throw new ArgumentNullException("relyingParty");
+			if (realm == null) throw new ArgumentNullException("realm");
+
+			userSuppliedIdentifier = userSuppliedIdentifier.TrimFragment();
+			Logger.InfoFormat("Creating authentication request for user supplied Identifier: {0}",
+				userSuppliedIdentifier);
+			Logger.DebugFormat("Realm: {0}", realm);
+			Logger.DebugFormat("Return To: {0}", returnToUrl);
+
+			if (Logger.IsWarnEnabled && returnToUrl.Query != null) {
+				NameValueCollection returnToArgs = HttpUtility.ParseQueryString(returnToUrl.Query);
+				foreach (string key in returnToArgs) {
+					if (OpenIdRelyingParty.ShouldParameterBeStrippedFromReturnToUrl(key)) {
+						Logger.WarnFormat("OpenId argument \"{0}\" found in return_to URL.  This can corrupt an OpenID response.", key);
+						break;
+					}
+				}
+			}
+
+			var endpoints = new List<ServiceEndpoint>(userSuppliedIdentifier.Discover());
+			ServiceEndpoint endpoint = selectEndpoint(endpoints.AsReadOnly(), relyingParty, store);
+			if (endpoint == null)
+				throw new OpenIdException(Strings.OpenIdEndpointNotFound);
+			Logger.DebugFormat("Discovered provider endpoint: {0}", endpoint);
+
+			// Throw an exception now if the realm and the return_to URLs don't match
+			// as required by the provider.  We could wait for the provider to test this and
+			// fail, but this will be faster and give us a better error message.
+			if (!realm.Contains(returnToUrl))
+				throw new OpenIdException(string.Format(CultureInfo.CurrentCulture,
+					Strings.ReturnToNotUnderRealm, returnToUrl, realm));
+
+			string token = new Token(endpoint).Serialize(store);
+			// Retrieve the association, but don't create one, as a creation was already
+			// attempted by the selectEndpoint method.
+			Association association = store != null ? getAssociation(endpoint, store, false) : null;
+
+			return new AuthenticationRequest(
+				token, association, endpoint, realm, returnToUrl, relyingParty.Encoder);
+		}
+
+		/// <summary>
+		/// Returns a filtered and sorted list of the available OP endpoints for a discovered Identifier.
+		/// </summary>
+		private static List<ServiceEndpoint> filterAndSortEndpoints(ReadOnlyCollection<ServiceEndpoint> endpoints,
+			OpenIdRelyingParty relyingParty) {
+			if (endpoints == null) throw new ArgumentNullException("endpoints");
+			if (relyingParty == null) throw new ArgumentNullException("relyingParty");
+
+			// Filter the endpoints based on criteria given by the host web site.
+			List<IXrdsProviderEndpoint> filteredEndpoints = new List<IXrdsProviderEndpoint>(endpoints.Count);
+			var filter = relyingParty.EndpointFilter;
+			foreach (ServiceEndpoint endpoint in endpoints) {
+				if (filter == null || filter(endpoint)) {
+					filteredEndpoints.Add(endpoint);
+				}
+			}
+
+			// Sort endpoints so that the first one in the list is the most preferred one.
+			filteredEndpoints.Sort(relyingParty.EndpointOrder);
+
+			List<ServiceEndpoint> endpointList = new List<ServiceEndpoint>(filteredEndpoints.Count);
+			foreach (ServiceEndpoint endpoint in filteredEndpoints) {
+				endpointList.Add(endpoint);
+			}
+			return endpointList;
+		}
+
+		/// <summary>
+		/// Chooses which provider endpoint is the best one to use.
+		/// </summary>
+		/// <returns>The best endpoint, or null if no acceptable endpoints were found.</returns>
+		private static ServiceEndpoint selectEndpoint(ReadOnlyCollection<ServiceEndpoint> endpoints, 
+			OpenIdRelyingParty relyingParty, IRelyingPartyApplicationStore store) {
+
+			List<ServiceEndpoint> filteredEndpoints = filterAndSortEndpoints(endpoints, relyingParty);
+
+			// If there are no endpoint candidates...
+			if (filteredEndpoints.Count == 0) {
+				return null;
+			}
+
+			// If we don't have an application store, we have no place to record an association to
+			// and therefore can only take our best shot at one of the endpoints.
+			if (store == null) {
+				return filteredEndpoints[0];
+			}
+
+			// Go through each endpoint until we find one that we can successfully create
+			// an association with.  This is our only hint about whether an OP is up and running.
+			// The idea here is that we don't want to redirect the user to a dead OP for authentication.
+			// If the user has multiple OPs listed in his/her XRDS document, then we'll go down the list
+			// and try each one until we find one that's good.
+			foreach (ServiceEndpoint endpointCandidate in filteredEndpoints) {
+				// One weakness of this method is that an OP that's down, but with whom we already
+				// created an association in the past will still pass this "are you alive?" test.
+				Association association = getAssociation(endpointCandidate, store, true);
+				if (association != null) {
+					// We have a winner!
+					return endpointCandidate;
+				}
+			}
+
+			// Since all OPs failed to form an association with us, just return the first endpoint
+			// and hope for the best.
+			return endpoints[0];
+		}
+		static Association getAssociation(ServiceEndpoint provider, IRelyingPartyApplicationStore store, bool createNewAssociationIfNeeded) {
+			if (provider == null) throw new ArgumentNullException("provider");
+			if (store == null) throw new ArgumentNullException("store");
+			Association assoc = store.GetAssociation(provider.ProviderEndpoint);
+
+			if ((assoc == null || !assoc.HasUsefulLifeRemaining) && createNewAssociationIfNeeded) {
+				var req = AssociateRequest.Create(provider);
+				if (req.Response != null) {
+					// try again if we failed the first time and have a worthy second-try.
+					if (req.Response.Association == null && req.Response.SecondAttempt != null) {
+						Logger.Warn("Initial association attempt failed, but will retry with Provider-suggested parameters.");
+						req = req.Response.SecondAttempt;
+					}
+					assoc = req.Response.Association;
+					if (assoc != null) {
+						Logger.InfoFormat("Association with {0} established.", provider.ProviderEndpoint);
+						store.StoreAssociation(provider.ProviderEndpoint, assoc);
+					} else {
+						Logger.ErrorFormat("Association attempt with {0} provider failed.", provider);
+					}
+				}
+			}
+
+			return assoc;
+		}
+
+		/// <summary>
+		/// Extension arguments to pass to the Provider.
+		/// </summary>
+		protected ExtensionArgumentsManager OutgoingExtensions { get; private set; }
+		/// <summary>
+		/// Arguments to add to the return_to part of the query string, so that
+		/// these values come back to the consumer when the user agent returns.
+		/// </summary>
+		protected IDictionary<string, string> ReturnToArgs { get; private set; }
+
+		public AuthenticationRequestMode Mode { get; set; }
+		public Realm Realm { get; private set; }
+		public Uri ReturnToUrl { get; private set; }
+		public Identifier ClaimedIdentifier {
+			get { return IsDirectedIdentity ? null : endpoint.ClaimedIdentifier; }
+		}
+		public bool IsDirectedIdentity {
+			get { return endpoint.ClaimedIdentifier == endpoint.Protocol.ClaimedIdentifierForOPIdentifier; }
+		}
+		/// <summary>
+		/// The detected version of OpenID implemented by the Provider.
+		/// </summary>
+		public Version ProviderVersion { get { return protocol.Version; } }
+		/// <summary>
+		/// Gets information about the OpenId Provider, as advertised by the
+		/// OpenId discovery documents found at the <see cref="ClaimedIdentifier"/>
+		/// location.
+		/// </summary>
+		IProviderEndpoint IAuthenticationRequest.Provider { get { return endpoint; } }
+		/// <summary>
+		/// Gets the URL the user agent should be redirected to to begin the 
+		/// OpenID authentication process.
+		/// </summary>
+		public IResponse RedirectingResponse {
+			get {
+				UriBuilder returnToBuilder = new UriBuilder(ReturnToUrl);
+				UriUtil.AppendQueryArgs(returnToBuilder, this.ReturnToArgs);
+
+				var qsArgs = new Dictionary<string, string>();
+
+				qsArgs.Add(protocol.openid.mode, (Mode == AuthenticationRequestMode.Immediate) ?
+					protocol.Args.Mode.checkid_immediate : protocol.Args.Mode.checkid_setup);
+				qsArgs.Add(protocol.openid.identity, endpoint.ProviderLocalIdentifier);
+				if (endpoint.Protocol.QueryDeclaredNamespaceVersion != null)
+					qsArgs.Add(protocol.openid.ns, endpoint.Protocol.QueryDeclaredNamespaceVersion);
+				if (endpoint.Protocol.Version.Major >= 2) {
+					qsArgs.Add(protocol.openid.claimed_id, endpoint.ClaimedIdentifier);
+				}
+				qsArgs.Add(protocol.openid.Realm, Realm);
+				qsArgs.Add(protocol.openid.return_to, returnToBuilder.Uri.AbsoluteUri);
+
+				if (this.assoc != null)
+					qsArgs.Add(protocol.openid.assoc_handle, this.assoc.Handle);
+
+				// Add on extension arguments
+				foreach (var pair in OutgoingExtensions.GetArgumentsToSend(true))
+					qsArgs.Add(pair.Key, pair.Value);
+
+				var request = new IndirectMessageRequest(this.endpoint.ProviderEndpoint, qsArgs);
+				return this.encoder.Encode(request);
+			}
+		}
+
+		public void AddExtension(DotNetOpenId.Extensions.IExtensionRequest extension) {
+			if (extension == null) throw new ArgumentNullException("extension");
+			OutgoingExtensions.AddExtensionArguments(extension.TypeUri, extension.Serialize(this));
+		}
+
+		/// <summary>
+		/// Adds given key/value pairs to the query that the provider will use in
+		/// the request to return to the consumer web site.
+		/// </summary>
+		public void AddCallbackArguments(IDictionary<string, string> arguments) {
+			if (arguments == null) throw new ArgumentNullException("arguments");
+			foreach (var pair in arguments) {
+				AddCallbackArguments(pair.Key, pair.Value);
+			}
+		}
+		/// <summary>
+		/// Adds a given key/value pair to the query that the provider will use in
+		/// the request to return to the consumer web site.
+		/// </summary>
+		public void AddCallbackArguments(string key, string value) {
+			if (string.IsNullOrEmpty(key)) throw new ArgumentNullException("key");
+			if (ReturnToArgs.ContainsKey(key)) throw new ArgumentException(string.Format(CultureInfo.CurrentCulture,
+				Strings.KeyAlreadyExists, key));
+			ReturnToArgs.Add(key, value ?? "");
+		}
+
+		/// <summary>
+		/// Redirects the user agent to the provider for authentication.
+		/// Execution of the current page terminates after this call.
+		/// </summary>
+		/// <remarks>
+		/// This method requires an ASP.NET HttpContext.
+		/// </remarks>
+		public void RedirectToProvider() {
+			if (HttpContext.Current == null || HttpContext.Current.Response == null)
+				throw new InvalidOperationException(Strings.CurrentHttpContextRequired);
+			RedirectingResponse.Send();
+		}
+	}
+}