using System;
using System.Collections.Generic;
using System.Text;
using DotNetOpenId;
using System.Collections.Specialized;
using System.Globalization;
using System.Web;
using System.Diagnostics;
using DotNetOpenId.Extensions;

namespace DotNetOpenId.RelyingParty {
	/// <summary>
	/// Indicates the mode the Provider should use while authenticating the end user.
	/// </summary>
	public enum AuthenticationRequestMode {
		/// <summary>
		/// The Provider should use whatever credentials are immediately available
		/// to determine whether the end user owns the Identifier.  If sufficient
		/// credentials (i.e. cookies) are not immediately available, the Provider
		/// should fail rather than prompt the user.
		/// </summary>
		Immediate,
		/// <summary>
		/// The Provider should determine whether the end user owns the Identifier,
		/// displaying a web page to the user to login etc., if necessary.
		/// </summary>
		Setup
	}

	[DebuggerDisplay("ClaimedIdentifier: {ClaimedIdentifier}, Mode: {Mode}, OpenId: {protocol.Version}")]
	class AuthenticationRequest : IAuthenticationRequest {
		Association assoc;
		ServiceEndpoint endpoint;
		MessageEncoder encoder;
		Protocol protocol { get { return endpoint.Protocol; } }

		AuthenticationRequest(string token, Association assoc, ServiceEndpoint endpoint,
			Realm realm, Uri returnToUrl, MessageEncoder encoder) {
			if (endpoint == null) throw new ArgumentNullException("endpoint");
			if (realm == null) throw new ArgumentNullException("realm");
			if (returnToUrl == null) throw new ArgumentNullException("returnToUrl");
			if (encoder == null) throw new ArgumentNullException("encoder");
			this.assoc = assoc;
			this.endpoint = endpoint;
			this.encoder = encoder;
			Realm = realm;
			ReturnToUrl = returnToUrl;

			Mode = AuthenticationRequestMode.Setup;
			OutgoingExtensions = ExtensionArgumentsManager.CreateOutgoingExtensions(endpoint.Protocol);
			ReturnToArgs = new Dictionary<string, string>();
			if (token != null)
				AddCallbackArguments(DotNetOpenId.RelyingParty.Token.TokenKey, token);
		}
		internal static AuthenticationRequest Create(Identifier userSuppliedIdentifier,
			Realm realm, Uri returnToUrl, IRelyingPartyApplicationStore store, MessageEncoder encoder) {
			if (userSuppliedIdentifier == null) throw new ArgumentNullException("userSuppliedIdentifier");
			if (realm == null) throw new ArgumentNullException("realm");

			Logger.InfoFormat("Creating authentication request for user supplied Identifier: {0}",
					userSuppliedIdentifier);
			Logger.DebugFormat("Realm: {0}", realm);
			Logger.DebugFormat("Return To: {0}", returnToUrl);

			if (Logger.IsWarnEnabled && returnToUrl.Query != null) {
				NameValueCollection returnToArgs = HttpUtility.ParseQueryString(returnToUrl.Query);
				foreach (string key in returnToArgs) {
					if (OpenIdRelyingParty.ShouldParameterBeStrippedFromReturnToUrl(key)) {
						Logger.WarnFormat("OpenId argument \"{0}\" found in return_to URL.  This can corrupt an OpenID response.", key);
						break;
					}
				}
			}

			var endpoint = userSuppliedIdentifier.Discover();
			if (endpoint == null)
				throw new OpenIdException(Strings.OpenIdEndpointNotFound);
			Logger.DebugFormat("Discovered provider endpoint: {0}", endpoint);

			// Throw an exception now if the realm and the return_to URLs don't match
			// as required by the provider.  We could wait for the provider to test this and
			// fail, but this will be faster and give us a better error message.
			if (!realm.Contains(returnToUrl))
				throw new OpenIdException(string.Format(CultureInfo.CurrentCulture,
					Strings.ReturnToNotUnderRealm, returnToUrl, realm));

			return new AuthenticationRequest(
				new Token(endpoint).Serialize(store),
				store != null ? getAssociation(endpoint, store) : null,
				endpoint, realm, returnToUrl, encoder);
		}
		static Association getAssociation(ServiceEndpoint provider, IRelyingPartyApplicationStore store) {
			if (provider == null) throw new ArgumentNullException("provider");
			if (store == null) throw new ArgumentNullException("store");
			Association assoc = store.GetAssociation(provider.ProviderEndpoint);

			if (assoc == null || !assoc.HasUsefulLifeRemaining) {
				var req = AssociateRequest.Create(provider);
				if (req.Response != null) {
					// try again if we failed the first time and have a worthy second-try.
					if (req.Response.Association == null && req.Response.SecondAttempt != null) {
						Logger.Warn("Initial association attempt failed, but will retry with Provider-suggested parameters.");
						req = req.Response.SecondAttempt;
					}
					assoc = req.Response.Association;
					if (assoc != null) {
						Logger.InfoFormat("Association with {0} established.", provider.ProviderEndpoint);
						store.StoreAssociation(provider.ProviderEndpoint, assoc);
					} else {
						Logger.ErrorFormat("Association attempt with {0} provider failed.", provider);
					}
				}
			}

			return assoc;
		}

		/// <summary>
		/// Extension arguments to pass to the Provider.
		/// </summary>
		protected ExtensionArgumentsManager OutgoingExtensions { get; private set; }
		/// <summary>
		/// Arguments to add to the return_to part of the query string, so that
		/// these values come back to the consumer when the user agent returns.
		/// </summary>
		protected IDictionary<string, string> ReturnToArgs { get; private set; }

		public AuthenticationRequestMode Mode { get; set; }
		public Realm Realm { get; private set; }
		public Uri ReturnToUrl { get; private set; }
		public Identifier ClaimedIdentifier {
			get { return IsDirectedIdentity ? null : endpoint.ClaimedIdentifier; }
		}
		public bool IsDirectedIdentity {
			get { return endpoint.ClaimedIdentifier == endpoint.Protocol.ClaimedIdentifierForOPIdentifier; }
		}
		/// <summary>
		/// The detected version of OpenID implemented by the Provider.
		/// </summary>
		public Version ProviderVersion { get { return protocol.Version; } }
		/// <summary>
		/// Gets information about the OpenId Provider, as advertised by the
		/// OpenId discovery documents found at the <see cref="ClaimedIdentifier"/>
		/// location.
		/// </summary>
		IProviderEndpoint IAuthenticationRequest.Provider { get { return endpoint; } }
		/// <summary>
		/// Gets the URL the user agent should be redirected to to begin the 
		/// OpenID authentication process.
		/// </summary>
		public IResponse RedirectingResponse {
			get {
				UriBuilder returnToBuilder = new UriBuilder(ReturnToUrl);
				UriUtil.AppendQueryArgs(returnToBuilder, this.ReturnToArgs);

				var qsArgs = new Dictionary<string, string>();

				qsArgs.Add(protocol.openid.mode, (Mode == AuthenticationRequestMode.Immediate) ?
					protocol.Args.Mode.checkid_immediate : protocol.Args.Mode.checkid_setup);
				qsArgs.Add(protocol.openid.identity, endpoint.ProviderLocalIdentifier);
				if (endpoint.Protocol.QueryDeclaredNamespaceVersion != null)
					qsArgs.Add(protocol.openid.ns, endpoint.Protocol.QueryDeclaredNamespaceVersion);
				if (endpoint.Protocol.Version.Major >= 2) {
					qsArgs.Add(protocol.openid.claimed_id, endpoint.ClaimedIdentifier);
				}
				qsArgs.Add(protocol.openid.Realm, Realm);
				qsArgs.Add(protocol.openid.return_to, returnToBuilder.Uri.AbsoluteUri);

				if (this.assoc != null)
					qsArgs.Add(protocol.openid.assoc_handle, this.assoc.Handle);

<<<<<<< HEAD
				// Add on extension arguments
				foreach(var pair in OutgoingExtensions.GetArgumentsToSend(true))
					qsArgs.Add(pair.Key, pair.Value);
=======
				var extensionArgs = OutgoingExtensions.GetArgumentsToSend(true);

				Logger.DebugFormat("Preparing indirect message:{0}{1}{2}", Environment.NewLine,
					Util.ToString(qsArgs), Util.ToString(extensionArgs));

				UriBuilder redir = new UriBuilder(this.endpoint.ProviderEndpoint);

				UriUtil.AppendQueryArgs(redir, qsArgs);
				UriUtil.AppendQueryArgs(redir, extensionArgs);
>>>>>>> b8a0d2ae

				var request = new IndirectMessageRequest(this.endpoint.ProviderEndpoint, qsArgs);
				return this.encoder.Encode(request);
			}
		}

		public void AddExtension(DotNetOpenId.Extensions.IExtensionRequest extension) {
			if (extension == null) throw new ArgumentNullException("extension");
			OutgoingExtensions.AddExtensionArguments(extension.TypeUri, extension.Serialize(this));
		}

		/// <summary>
		/// Adds given key/value pairs to the query that the provider will use in
		/// the request to return to the consumer web site.
		/// </summary>
		public void AddCallbackArguments(IDictionary<string, string> arguments) {
			if (arguments == null) throw new ArgumentNullException("arguments");
			foreach (var pair in arguments) {
				AddCallbackArguments(pair.Key, pair.Value);
			}
		}
		/// <summary>
		/// Adds a given key/value pair to the query that the provider will use in
		/// the request to return to the consumer web site.
		/// </summary>
		public void AddCallbackArguments(string key, string value) {
			if (string.IsNullOrEmpty(key)) throw new ArgumentNullException("key");
			if (ReturnToArgs.ContainsKey(key)) throw new ArgumentException(string.Format(CultureInfo.CurrentCulture,
				Strings.KeyAlreadyExists, key));
			ReturnToArgs.Add(key, value ?? "");
		}

		/// <summary>
		/// Redirects the user agent to the provider for authentication.
		/// Execution of the current page terminates after this call.
		/// </summary>
		/// <remarks>
		/// This method requires an ASP.NET HttpContext.
		/// </remarks>
		public void RedirectToProvider() {
			if (HttpContext.Current == null || HttpContext.Current.Response == null) 
				throw new InvalidOperationException(Strings.CurrentHttpContextRequired);
<<<<<<< HEAD
			RedirectingResponse.Send();
=======
			Uri redirectUri = RedirectToProviderUrl;
			Logger.InfoFormat("Redirecting for authentication to {0}", redirectUri.AbsoluteUri);
			HttpContext.Current.Response.Redirect(redirectUri.AbsoluteUri, endResponse);
>>>>>>> b8a0d2ae
		}
	}
}
<|MERGE_RESOLUTION|>--- conflicted
+++ resolved
@@ -1,238 +1,220 @@
-using System;
-using System.Collections.Generic;
-using System.Text;
-using DotNetOpenId;
-using System.Collections.Specialized;
-using System.Globalization;
-using System.Web;
-using System.Diagnostics;
-using DotNetOpenId.Extensions;
-
-namespace DotNetOpenId.RelyingParty {
-	/// <summary>
-	/// Indicates the mode the Provider should use while authenticating the end user.
-	/// </summary>
-	public enum AuthenticationRequestMode {
-		/// <summary>
-		/// The Provider should use whatever credentials are immediately available
-		/// to determine whether the end user owns the Identifier.  If sufficient
-		/// credentials (i.e. cookies) are not immediately available, the Provider
-		/// should fail rather than prompt the user.
-		/// </summary>
-		Immediate,
-		/// <summary>
-		/// The Provider should determine whether the end user owns the Identifier,
-		/// displaying a web page to the user to login etc., if necessary.
-		/// </summary>
-		Setup
-	}
-
-	[DebuggerDisplay("ClaimedIdentifier: {ClaimedIdentifier}, Mode: {Mode}, OpenId: {protocol.Version}")]
-	class AuthenticationRequest : IAuthenticationRequest {
-		Association assoc;
-		ServiceEndpoint endpoint;
-		MessageEncoder encoder;
-		Protocol protocol { get { return endpoint.Protocol; } }
-
-		AuthenticationRequest(string token, Association assoc, ServiceEndpoint endpoint,
-			Realm realm, Uri returnToUrl, MessageEncoder encoder) {
-			if (endpoint == null) throw new ArgumentNullException("endpoint");
-			if (realm == null) throw new ArgumentNullException("realm");
-			if (returnToUrl == null) throw new ArgumentNullException("returnToUrl");
-			if (encoder == null) throw new ArgumentNullException("encoder");
-			this.assoc = assoc;
-			this.endpoint = endpoint;
-			this.encoder = encoder;
-			Realm = realm;
-			ReturnToUrl = returnToUrl;
-
-			Mode = AuthenticationRequestMode.Setup;
-			OutgoingExtensions = ExtensionArgumentsManager.CreateOutgoingExtensions(endpoint.Protocol);
-			ReturnToArgs = new Dictionary<string, string>();
-			if (token != null)
-				AddCallbackArguments(DotNetOpenId.RelyingParty.Token.TokenKey, token);
-		}
-		internal static AuthenticationRequest Create(Identifier userSuppliedIdentifier,
-			Realm realm, Uri returnToUrl, IRelyingPartyApplicationStore store, MessageEncoder encoder) {
-			if (userSuppliedIdentifier == null) throw new ArgumentNullException("userSuppliedIdentifier");
-			if (realm == null) throw new ArgumentNullException("realm");
-
-			Logger.InfoFormat("Creating authentication request for user supplied Identifier: {0}",
-					userSuppliedIdentifier);
-			Logger.DebugFormat("Realm: {0}", realm);
-			Logger.DebugFormat("Return To: {0}", returnToUrl);
-
-			if (Logger.IsWarnEnabled && returnToUrl.Query != null) {
-				NameValueCollection returnToArgs = HttpUtility.ParseQueryString(returnToUrl.Query);
-				foreach (string key in returnToArgs) {
-					if (OpenIdRelyingParty.ShouldParameterBeStrippedFromReturnToUrl(key)) {
-						Logger.WarnFormat("OpenId argument \"{0}\" found in return_to URL.  This can corrupt an OpenID response.", key);
-						break;
-					}
-				}
-			}
-
-			var endpoint = userSuppliedIdentifier.Discover();
-			if (endpoint == null)
-				throw new OpenIdException(Strings.OpenIdEndpointNotFound);
-			Logger.DebugFormat("Discovered provider endpoint: {0}", endpoint);
-
-			// Throw an exception now if the realm and the return_to URLs don't match
-			// as required by the provider.  We could wait for the provider to test this and
-			// fail, but this will be faster and give us a better error message.
-			if (!realm.Contains(returnToUrl))
-				throw new OpenIdException(string.Format(CultureInfo.CurrentCulture,
-					Strings.ReturnToNotUnderRealm, returnToUrl, realm));
-
-			return new AuthenticationRequest(
-				new Token(endpoint).Serialize(store),
-				store != null ? getAssociation(endpoint, store) : null,
-				endpoint, realm, returnToUrl, encoder);
-		}
-		static Association getAssociation(ServiceEndpoint provider, IRelyingPartyApplicationStore store) {
-			if (provider == null) throw new ArgumentNullException("provider");
-			if (store == null) throw new ArgumentNullException("store");
-			Association assoc = store.GetAssociation(provider.ProviderEndpoint);
-
-			if (assoc == null || !assoc.HasUsefulLifeRemaining) {
-				var req = AssociateRequest.Create(provider);
-				if (req.Response != null) {
-					// try again if we failed the first time and have a worthy second-try.
-					if (req.Response.Association == null && req.Response.SecondAttempt != null) {
-						Logger.Warn("Initial association attempt failed, but will retry with Provider-suggested parameters.");
-						req = req.Response.SecondAttempt;
-					}
-					assoc = req.Response.Association;
-					if (assoc != null) {
-						Logger.InfoFormat("Association with {0} established.", provider.ProviderEndpoint);
-						store.StoreAssociation(provider.ProviderEndpoint, assoc);
-					} else {
-						Logger.ErrorFormat("Association attempt with {0} provider failed.", provider);
-					}
-				}
-			}
-
-			return assoc;
-		}
-
-		/// <summary>
-		/// Extension arguments to pass to the Provider.
-		/// </summary>
-		protected ExtensionArgumentsManager OutgoingExtensions { get; private set; }
-		/// <summary>
-		/// Arguments to add to the return_to part of the query string, so that
-		/// these values come back to the consumer when the user agent returns.
-		/// </summary>
-		protected IDictionary<string, string> ReturnToArgs { get; private set; }
-
-		public AuthenticationRequestMode Mode { get; set; }
-		public Realm Realm { get; private set; }
-		public Uri ReturnToUrl { get; private set; }
-		public Identifier ClaimedIdentifier {
-			get { return IsDirectedIdentity ? null : endpoint.ClaimedIdentifier; }
-		}
-		public bool IsDirectedIdentity {
-			get { return endpoint.ClaimedIdentifier == endpoint.Protocol.ClaimedIdentifierForOPIdentifier; }
-		}
-		/// <summary>
-		/// The detected version of OpenID implemented by the Provider.
-		/// </summary>
-		public Version ProviderVersion { get { return protocol.Version; } }
-		/// <summary>
-		/// Gets information about the OpenId Provider, as advertised by the
-		/// OpenId discovery documents found at the <see cref="ClaimedIdentifier"/>
-		/// location.
-		/// </summary>
-		IProviderEndpoint IAuthenticationRequest.Provider { get { return endpoint; } }
-		/// <summary>
-		/// Gets the URL the user agent should be redirected to to begin the 
-		/// OpenID authentication process.
-		/// </summary>
-		public IResponse RedirectingResponse {
-			get {
-				UriBuilder returnToBuilder = new UriBuilder(ReturnToUrl);
-				UriUtil.AppendQueryArgs(returnToBuilder, this.ReturnToArgs);
-
-				var qsArgs = new Dictionary<string, string>();
-
-				qsArgs.Add(protocol.openid.mode, (Mode == AuthenticationRequestMode.Immediate) ?
-					protocol.Args.Mode.checkid_immediate : protocol.Args.Mode.checkid_setup);
-				qsArgs.Add(protocol.openid.identity, endpoint.ProviderLocalIdentifier);
-				if (endpoint.Protocol.QueryDeclaredNamespaceVersion != null)
-					qsArgs.Add(protocol.openid.ns, endpoint.Protocol.QueryDeclaredNamespaceVersion);
-				if (endpoint.Protocol.Version.Major >= 2) {
-					qsArgs.Add(protocol.openid.claimed_id, endpoint.ClaimedIdentifier);
-				}
-				qsArgs.Add(protocol.openid.Realm, Realm);
-				qsArgs.Add(protocol.openid.return_to, returnToBuilder.Uri.AbsoluteUri);
-
-				if (this.assoc != null)
-					qsArgs.Add(protocol.openid.assoc_handle, this.assoc.Handle);
-
-<<<<<<< HEAD
-				// Add on extension arguments
-				foreach(var pair in OutgoingExtensions.GetArgumentsToSend(true))
-					qsArgs.Add(pair.Key, pair.Value);
-=======
-				var extensionArgs = OutgoingExtensions.GetArgumentsToSend(true);
-
-				Logger.DebugFormat("Preparing indirect message:{0}{1}{2}", Environment.NewLine,
-					Util.ToString(qsArgs), Util.ToString(extensionArgs));
-
-				UriBuilder redir = new UriBuilder(this.endpoint.ProviderEndpoint);
-
-				UriUtil.AppendQueryArgs(redir, qsArgs);
-				UriUtil.AppendQueryArgs(redir, extensionArgs);
->>>>>>> b8a0d2ae
-
-				var request = new IndirectMessageRequest(this.endpoint.ProviderEndpoint, qsArgs);
-				return this.encoder.Encode(request);
-			}
-		}
-
-		public void AddExtension(DotNetOpenId.Extensions.IExtensionRequest extension) {
-			if (extension == null) throw new ArgumentNullException("extension");
-			OutgoingExtensions.AddExtensionArguments(extension.TypeUri, extension.Serialize(this));
-		}
-
-		/// <summary>
-		/// Adds given key/value pairs to the query that the provider will use in
-		/// the request to return to the consumer web site.
-		/// </summary>
-		public void AddCallbackArguments(IDictionary<string, string> arguments) {
-			if (arguments == null) throw new ArgumentNullException("arguments");
-			foreach (var pair in arguments) {
-				AddCallbackArguments(pair.Key, pair.Value);
-			}
-		}
-		/// <summary>
-		/// Adds a given key/value pair to the query that the provider will use in
-		/// the request to return to the consumer web site.
-		/// </summary>
-		public void AddCallbackArguments(string key, string value) {
-			if (string.IsNullOrEmpty(key)) throw new ArgumentNullException("key");
-			if (ReturnToArgs.ContainsKey(key)) throw new ArgumentException(string.Format(CultureInfo.CurrentCulture,
-				Strings.KeyAlreadyExists, key));
-			ReturnToArgs.Add(key, value ?? "");
-		}
-
-		/// <summary>
-		/// Redirects the user agent to the provider for authentication.
-		/// Execution of the current page terminates after this call.
-		/// </summary>
-		/// <remarks>
-		/// This method requires an ASP.NET HttpContext.
-		/// </remarks>
-		public void RedirectToProvider() {
-			if (HttpContext.Current == null || HttpContext.Current.Response == null) 
-				throw new InvalidOperationException(Strings.CurrentHttpContextRequired);
-<<<<<<< HEAD
-			RedirectingResponse.Send();
-=======
-			Uri redirectUri = RedirectToProviderUrl;
-			Logger.InfoFormat("Redirecting for authentication to {0}", redirectUri.AbsoluteUri);
-			HttpContext.Current.Response.Redirect(redirectUri.AbsoluteUri, endResponse);
->>>>>>> b8a0d2ae
-		}
-	}
-}
+using System;
+using System.Collections.Generic;
+using System.Text;
+using DotNetOpenId;
+using System.Collections.Specialized;
+using System.Globalization;
+using System.Web;
+using System.Diagnostics;
+using DotNetOpenId.Extensions;
+
+namespace DotNetOpenId.RelyingParty {
+	/// <summary>
+	/// Indicates the mode the Provider should use while authenticating the end user.
+	/// </summary>
+	public enum AuthenticationRequestMode {
+		/// <summary>
+		/// The Provider should use whatever credentials are immediately available
+		/// to determine whether the end user owns the Identifier.  If sufficient
+		/// credentials (i.e. cookies) are not immediately available, the Provider
+		/// should fail rather than prompt the user.
+		/// </summary>
+		Immediate,
+		/// <summary>
+		/// The Provider should determine whether the end user owns the Identifier,
+		/// displaying a web page to the user to login etc., if necessary.
+		/// </summary>
+		Setup
+	}
+
+	[DebuggerDisplay("ClaimedIdentifier: {ClaimedIdentifier}, Mode: {Mode}, OpenId: {protocol.Version}")]
+	class AuthenticationRequest : IAuthenticationRequest {
+		Association assoc;
+		ServiceEndpoint endpoint;
+		MessageEncoder encoder;
+		Protocol protocol { get { return endpoint.Protocol; } }
+
+		AuthenticationRequest(string token, Association assoc, ServiceEndpoint endpoint,
+			Realm realm, Uri returnToUrl, MessageEncoder encoder) {
+			if (endpoint == null) throw new ArgumentNullException("endpoint");
+			if (realm == null) throw new ArgumentNullException("realm");
+			if (returnToUrl == null) throw new ArgumentNullException("returnToUrl");
+			if (encoder == null) throw new ArgumentNullException("encoder");
+			this.assoc = assoc;
+			this.endpoint = endpoint;
+			this.encoder = encoder;
+			Realm = realm;
+			ReturnToUrl = returnToUrl;
+
+			Mode = AuthenticationRequestMode.Setup;
+			OutgoingExtensions = ExtensionArgumentsManager.CreateOutgoingExtensions(endpoint.Protocol);
+			ReturnToArgs = new Dictionary<string, string>();
+			if (token != null)
+				AddCallbackArguments(DotNetOpenId.RelyingParty.Token.TokenKey, token);
+		}
+		internal static AuthenticationRequest Create(Identifier userSuppliedIdentifier,
+			Realm realm, Uri returnToUrl, IRelyingPartyApplicationStore store, MessageEncoder encoder) {
+			if (userSuppliedIdentifier == null) throw new ArgumentNullException("userSuppliedIdentifier");
+			if (realm == null) throw new ArgumentNullException("realm");
+
+			Logger.InfoFormat("Creating authentication request for user supplied Identifier: {0}",
+					userSuppliedIdentifier);
+			Logger.DebugFormat("Realm: {0}", realm);
+			Logger.DebugFormat("Return To: {0}", returnToUrl);
+
+			if (Logger.IsWarnEnabled && returnToUrl.Query != null) {
+				NameValueCollection returnToArgs = HttpUtility.ParseQueryString(returnToUrl.Query);
+				foreach (string key in returnToArgs) {
+					if (OpenIdRelyingParty.ShouldParameterBeStrippedFromReturnToUrl(key)) {
+						Logger.WarnFormat("OpenId argument \"{0}\" found in return_to URL.  This can corrupt an OpenID response.", key);
+						break;
+					}
+				}
+			}
+
+			var endpoint = userSuppliedIdentifier.Discover();
+			if (endpoint == null)
+				throw new OpenIdException(Strings.OpenIdEndpointNotFound);
+			Logger.DebugFormat("Discovered provider endpoint: {0}", endpoint);
+
+			// Throw an exception now if the realm and the return_to URLs don't match
+			// as required by the provider.  We could wait for the provider to test this and
+			// fail, but this will be faster and give us a better error message.
+			if (!realm.Contains(returnToUrl))
+				throw new OpenIdException(string.Format(CultureInfo.CurrentCulture,
+					Strings.ReturnToNotUnderRealm, returnToUrl, realm));
+
+			return new AuthenticationRequest(
+				new Token(endpoint).Serialize(store),
+				store != null ? getAssociation(endpoint, store) : null,
+				endpoint, realm, returnToUrl, encoder);
+		}
+		static Association getAssociation(ServiceEndpoint provider, IRelyingPartyApplicationStore store) {
+			if (provider == null) throw new ArgumentNullException("provider");
+			if (store == null) throw new ArgumentNullException("store");
+			Association assoc = store.GetAssociation(provider.ProviderEndpoint);
+
+			if (assoc == null || !assoc.HasUsefulLifeRemaining) {
+				var req = AssociateRequest.Create(provider);
+				if (req.Response != null) {
+					// try again if we failed the first time and have a worthy second-try.
+					if (req.Response.Association == null && req.Response.SecondAttempt != null) {
+						Logger.Warn("Initial association attempt failed, but will retry with Provider-suggested parameters.");
+						req = req.Response.SecondAttempt;
+					}
+					assoc = req.Response.Association;
+					if (assoc != null) {
+						Logger.InfoFormat("Association with {0} established.", provider.ProviderEndpoint);
+						store.StoreAssociation(provider.ProviderEndpoint, assoc);
+					} else {
+						Logger.ErrorFormat("Association attempt with {0} provider failed.", provider);
+					}
+				}
+			}
+
+			return assoc;
+		}
+
+		/// <summary>
+		/// Extension arguments to pass to the Provider.
+		/// </summary>
+		protected ExtensionArgumentsManager OutgoingExtensions { get; private set; }
+		/// <summary>
+		/// Arguments to add to the return_to part of the query string, so that
+		/// these values come back to the consumer when the user agent returns.
+		/// </summary>
+		protected IDictionary<string, string> ReturnToArgs { get; private set; }
+
+		public AuthenticationRequestMode Mode { get; set; }
+		public Realm Realm { get; private set; }
+		public Uri ReturnToUrl { get; private set; }
+		public Identifier ClaimedIdentifier {
+			get { return IsDirectedIdentity ? null : endpoint.ClaimedIdentifier; }
+		}
+		public bool IsDirectedIdentity {
+			get { return endpoint.ClaimedIdentifier == endpoint.Protocol.ClaimedIdentifierForOPIdentifier; }
+		}
+		/// <summary>
+		/// The detected version of OpenID implemented by the Provider.
+		/// </summary>
+		public Version ProviderVersion { get { return protocol.Version; } }
+		/// <summary>
+		/// Gets information about the OpenId Provider, as advertised by the
+		/// OpenId discovery documents found at the <see cref="ClaimedIdentifier"/>
+		/// location.
+		/// </summary>
+		IProviderEndpoint IAuthenticationRequest.Provider { get { return endpoint; } }
+		/// <summary>
+		/// Gets the URL the user agent should be redirected to to begin the 
+		/// OpenID authentication process.
+		/// </summary>
+		public IResponse RedirectingResponse {
+			get {
+				UriBuilder returnToBuilder = new UriBuilder(ReturnToUrl);
+				UriUtil.AppendQueryArgs(returnToBuilder, this.ReturnToArgs);
+
+				var qsArgs = new Dictionary<string, string>();
+
+				qsArgs.Add(protocol.openid.mode, (Mode == AuthenticationRequestMode.Immediate) ?
+					protocol.Args.Mode.checkid_immediate : protocol.Args.Mode.checkid_setup);
+				qsArgs.Add(protocol.openid.identity, endpoint.ProviderLocalIdentifier);
+				if (endpoint.Protocol.QueryDeclaredNamespaceVersion != null)
+					qsArgs.Add(protocol.openid.ns, endpoint.Protocol.QueryDeclaredNamespaceVersion);
+				if (endpoint.Protocol.Version.Major >= 2) {
+					qsArgs.Add(protocol.openid.claimed_id, endpoint.ClaimedIdentifier);
+				}
+				qsArgs.Add(protocol.openid.Realm, Realm);
+				qsArgs.Add(protocol.openid.return_to, returnToBuilder.Uri.AbsoluteUri);
+
+				if (this.assoc != null)
+					qsArgs.Add(protocol.openid.assoc_handle, this.assoc.Handle);
+
+				// Add on extension arguments
+				foreach(var pair in OutgoingExtensions.GetArgumentsToSend(true))
+					qsArgs.Add(pair.Key, pair.Value);
+
+				var request = new IndirectMessageRequest(this.endpoint.ProviderEndpoint, qsArgs);
+				return this.encoder.Encode(request);
+			}
+		}
+
+		public void AddExtension(DotNetOpenId.Extensions.IExtensionRequest extension) {
+			if (extension == null) throw new ArgumentNullException("extension");
+			OutgoingExtensions.AddExtensionArguments(extension.TypeUri, extension.Serialize(this));
+		}
+
+		/// <summary>
+		/// Adds given key/value pairs to the query that the provider will use in
+		/// the request to return to the consumer web site.
+		/// </summary>
+		public void AddCallbackArguments(IDictionary<string, string> arguments) {
+			if (arguments == null) throw new ArgumentNullException("arguments");
+			foreach (var pair in arguments) {
+				AddCallbackArguments(pair.Key, pair.Value);
+			}
+		}
+		/// <summary>
+		/// Adds a given key/value pair to the query that the provider will use in
+		/// the request to return to the consumer web site.
+		/// </summary>
+		public void AddCallbackArguments(string key, string value) {
+			if (string.IsNullOrEmpty(key)) throw new ArgumentNullException("key");
+			if (ReturnToArgs.ContainsKey(key)) throw new ArgumentException(string.Format(CultureInfo.CurrentCulture,
+				Strings.KeyAlreadyExists, key));
+			ReturnToArgs.Add(key, value ?? "");
+		}
+
+		/// <summary>
+		/// Redirects the user agent to the provider for authentication.
+		/// Execution of the current page terminates after this call.
+		/// </summary>
+		/// <remarks>
+		/// This method requires an ASP.NET HttpContext.
+		/// </remarks>
+		public void RedirectToProvider() {
+			if (HttpContext.Current == null || HttpContext.Current.Response == null) 
+				throw new InvalidOperationException(Strings.CurrentHttpContextRequired);
+			RedirectingResponse.Send();
+		}
+	}
+}