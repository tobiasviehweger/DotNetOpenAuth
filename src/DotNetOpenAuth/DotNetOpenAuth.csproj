﻿<?xml version="1.0" encoding="utf-8"?>
<Project ToolsVersion="4.0" DefaultTargets="Build" xmlns="http://schemas.microsoft.com/developer/msbuild/2003">
  <PropertyGroup>
    <Configuration Condition=" '$(Configuration)' == '' ">Debug</Configuration>
    <Platform Condition=" '$(Platform)' == '' ">AnyCPU</Platform>
    <ProductVersion>9.0.30729</ProductVersion>
    <SchemaVersion>2.0</SchemaVersion>
    <ProjectGuid>{3191B653-F76D-4C1A-9A5A-347BC3AAAAB7}</ProjectGuid>
    <OutputType>Library</OutputType>
    <AppDesignerFolder>Properties</AppDesignerFolder>
    <RootNamespace>DotNetOpenAuth</RootNamespace>
    <AssemblyName>DotNetOpenAuth</AssemblyName>
    <TargetFrameworkVersion>v4.0</TargetFrameworkVersion>
    <FileAlignment>512</FileAlignment>
    <StandardCopyright>
Copyright (c) 2009, Andrew Arnott. All rights reserved.
Code licensed under the Ms-PL License:
http://opensource.org/licenses/ms-pl.html
</StandardCopyright>
<<<<<<< HEAD
    <FileUpgradeFlags>
    </FileUpgradeFlags>
    <OldToolsVersion>3.5</OldToolsVersion>
    <UpgradeBackupLocation />
    <IsWebBootstrapper>false</IsWebBootstrapper>
    <TargetFrameworkProfile />
    <PublishUrl>publish\</PublishUrl>
    <Install>true</Install>
    <InstallFrom>Disk</InstallFrom>
    <UpdateEnabled>false</UpdateEnabled>
    <UpdateMode>Foreground</UpdateMode>
    <UpdateInterval>7</UpdateInterval>
    <UpdateIntervalUnits>Days</UpdateIntervalUnits>
    <UpdatePeriodically>false</UpdatePeriodically>
    <UpdateRequired>false</UpdateRequired>
    <MapFileExtensions>true</MapFileExtensions>
    <ApplicationRevision>0</ApplicationRevision>
    <ApplicationVersion>1.0.0.%2a</ApplicationVersion>
    <UseApplicationTrust>false</UseApplicationTrust>
    <BootstrapperEnabled>true</BootstrapperEnabled>
=======
>>>>>>> 187459a7
    <ApplicationIcon>DotNetOpenAuth.ico</ApplicationIcon>
  </PropertyGroup>
  <PropertyGroup Condition=" '$(Configuration)|$(Platform)' == 'Debug|AnyCPU' ">
    <DebugSymbols>true</DebugSymbols>
    <DebugType>full</DebugType>
    <Optimize>false</Optimize>
    <OutputPath>..\..\bin\Debug\</OutputPath>
    <DefineConstants>DEBUG;TRACE</DefineConstants>
    <ErrorReport>prompt</ErrorReport>
    <WarningLevel>4</WarningLevel>
    <AllowUnsafeBlocks>false</AllowUnsafeBlocks>
    <DocumentationFile>..\..\bin\Debug\DotNetOpenAuth.xml</DocumentationFile>
    <RunCodeAnalysis>false</RunCodeAnalysis>
    <CodeAnalysisRules>
    </CodeAnalysisRules>
    <CodeContractsEnableRuntimeChecking>True</CodeContractsEnableRuntimeChecking>
    <CodeContractsCustomRewriterAssembly>
    </CodeContractsCustomRewriterAssembly>
    <CodeContractsCustomRewriterClass>
    </CodeContractsCustomRewriterClass>
    <CodeContractsRuntimeCheckingLevel>Full</CodeContractsRuntimeCheckingLevel>
    <CodeContractsRunCodeAnalysis>False</CodeContractsRunCodeAnalysis>
    <CodeContractsBuildReferenceAssembly>True</CodeContractsBuildReferenceAssembly>
    <CodeContractsNonNullObligations>True</CodeContractsNonNullObligations>
    <CodeContractsBoundsObligations>True</CodeContractsBoundsObligations>
    <CodeContractsLibPaths>
    </CodeContractsLibPaths>
    <CodeContractsPlatformPath>
    </CodeContractsPlatformPath>
    <CodeContractsExtraAnalysisOptions>
    </CodeContractsExtraAnalysisOptions>
    <CodeContractsBaseLineFile>
    </CodeContractsBaseLineFile>
    <CodeContractsUseBaseLine>False</CodeContractsUseBaseLine>
    <CodeContractsRunInBackground>True</CodeContractsRunInBackground>
    <CodeContractsShowSquigglies>True</CodeContractsShowSquigglies>
    <CodeContractsArithmeticObligations>False</CodeContractsArithmeticObligations>
    <CodeContractsRuntimeOnlyPublicSurface>False</CodeContractsRuntimeOnlyPublicSurface>
    <CodeContractsRuntimeThrowOnFailure>True</CodeContractsRuntimeThrowOnFailure>
    <CodeContractsRuntimeCallSiteRequires>False</CodeContractsRuntimeCallSiteRequires>
    <CodeContractsEmitXMLDocs>True</CodeContractsEmitXMLDocs>
    <CodeContractsRedundantAssumptions>False</CodeContractsRedundantAssumptions>
    <CodeContractsReferenceAssembly>Build</CodeContractsReferenceAssembly>
    <CodeAnalysisRuleSet>AllRules.ruleset</CodeAnalysisRuleSet>
  </PropertyGroup>
  <PropertyGroup Condition=" '$(Configuration)|$(Platform)' == 'Release|AnyCPU' ">
    <DebugType>pdbonly</DebugType>
    <Optimize>true</Optimize>
    <OutputPath>..\..\bin\Release\</OutputPath>
    <DefineConstants>TRACE</DefineConstants>
    <ErrorReport>prompt</ErrorReport>
    <WarningLevel>4</WarningLevel>
    <AllowUnsafeBlocks>false</AllowUnsafeBlocks>
    <DocumentationFile>..\..\bin\Release\DotNetOpenAuth.xml</DocumentationFile>
    <RunCodeAnalysis>true</RunCodeAnalysis>
    <CodeAnalysisRules>
    </CodeAnalysisRules>
    <CodeContractsEnableRuntimeChecking>True</CodeContractsEnableRuntimeChecking>
    <CodeContractsCustomRewriterAssembly>
    </CodeContractsCustomRewriterAssembly>
    <CodeContractsCustomRewriterClass>
    </CodeContractsCustomRewriterClass>
    <CodeContractsRuntimeCheckingLevel>ReleaseRequires</CodeContractsRuntimeCheckingLevel>
    <CodeContractsRunCodeAnalysis>False</CodeContractsRunCodeAnalysis>
    <CodeContractsBuildReferenceAssembly>True</CodeContractsBuildReferenceAssembly>
    <CodeContractsNonNullObligations>False</CodeContractsNonNullObligations>
    <CodeContractsBoundsObligations>False</CodeContractsBoundsObligations>
    <CodeContractsLibPaths>
    </CodeContractsLibPaths>
    <CodeContractsPlatformPath>
    </CodeContractsPlatformPath>
    <CodeContractsExtraAnalysisOptions>
    </CodeContractsExtraAnalysisOptions>
    <CodeContractsBaseLineFile>
    </CodeContractsBaseLineFile>
    <CodeContractsUseBaseLine>False</CodeContractsUseBaseLine>
    <CodeContractsRunInBackground>True</CodeContractsRunInBackground>
    <CodeContractsShowSquigglies>False</CodeContractsShowSquigglies>
    <CodeContractsArithmeticObligations>False</CodeContractsArithmeticObligations>
    <CodeContractsRuntimeOnlyPublicSurface>False</CodeContractsRuntimeOnlyPublicSurface>
    <CodeContractsRuntimeThrowOnFailure>True</CodeContractsRuntimeThrowOnFailure>
    <CodeContractsRuntimeCallSiteRequires>False</CodeContractsRuntimeCallSiteRequires>
    <CodeContractsEmitXMLDocs>True</CodeContractsEmitXMLDocs>
    <CodeContractsRedundantAssumptions>False</CodeContractsRedundantAssumptions>
    <CodeContractsReferenceAssembly>Build</CodeContractsReferenceAssembly>
    <CodeAnalysisRuleSet>AllRules.ruleset</CodeAnalysisRuleSet>
  </PropertyGroup>
  <PropertyGroup>
    <SignAssembly>true</SignAssembly>
    <DefineConstants Condition=" '$(TargetFrameworkVersion)' == 'v4.0' ">$(DefineConstants);CLR4</DefineConstants>
  </PropertyGroup>
  <PropertyGroup Condition=" '$(Configuration)|$(Platform)' == 'CodeAnalysis|AnyCPU' ">
    <DebugSymbols>true</DebugSymbols>
    <OutputPath>..\..\bin\CodeAnalysis\</OutputPath>
    <DefineConstants>$(DefineConstants);CONTRACTS_FULL;DEBUG;TRACE</DefineConstants>
    <DocumentationFile>..\..\bin\CodeAnalysis\DotNetOpenAuth.xml</DocumentationFile>
    <DebugType>full</DebugType>
    <PlatformTarget>AnyCPU</PlatformTarget>
    <CodeAnalysisRules>
    </CodeAnalysisRules>
    <CodeAnalysisUseTypeNameInSuppression>true</CodeAnalysisUseTypeNameInSuppression>
    <CodeAnalysisModuleSuppressionsFile>GlobalSuppressions.cs</CodeAnalysisModuleSuppressionsFile>
    <ErrorReport>prompt</ErrorReport>
    <CodeContractsEnableRuntimeChecking>True</CodeContractsEnableRuntimeChecking>
    <CodeContractsCustomRewriterAssembly>
    </CodeContractsCustomRewriterAssembly>
    <CodeContractsCustomRewriterClass>
    </CodeContractsCustomRewriterClass>
    <CodeContractsRuntimeCheckingLevel>Full</CodeContractsRuntimeCheckingLevel>
    <CodeContractsRunCodeAnalysis>True</CodeContractsRunCodeAnalysis>
    <CodeContractsBuildReferenceAssembly>True</CodeContractsBuildReferenceAssembly>
    <CodeContractsNonNullObligations>False</CodeContractsNonNullObligations>
    <CodeContractsBoundsObligations>False</CodeContractsBoundsObligations>
    <CodeContractsLibPaths>
    </CodeContractsLibPaths>
    <CodeContractsPlatformPath>
    </CodeContractsPlatformPath>
    <CodeContractsExtraAnalysisOptions>
    </CodeContractsExtraAnalysisOptions>
    <CodeContractsBaseLineFile>
    </CodeContractsBaseLineFile>
    <CodeContractsUseBaseLine>False</CodeContractsUseBaseLine>
    <CodeContractsRunInBackground>True</CodeContractsRunInBackground>
    <CodeContractsShowSquigglies>True</CodeContractsShowSquigglies>
    <RunCodeAnalysis>true</RunCodeAnalysis>
    <CodeContractsArithmeticObligations>False</CodeContractsArithmeticObligations>
    <CodeContractsRuntimeOnlyPublicSurface>False</CodeContractsRuntimeOnlyPublicSurface>
    <CodeContractsRuntimeThrowOnFailure>True</CodeContractsRuntimeThrowOnFailure>
    <CodeContractsRuntimeCallSiteRequires>False</CodeContractsRuntimeCallSiteRequires>
    <CodeContractsEmitXMLDocs>True</CodeContractsEmitXMLDocs>
    <CodeContractsRedundantAssumptions>False</CodeContractsRedundantAssumptions>
    <CodeContractsReferenceAssembly>Build</CodeContractsReferenceAssembly>
    <CodeAnalysisRuleSet>AllRules.ruleset</CodeAnalysisRuleSet>
  </PropertyGroup>
  <ItemGroup>
    <Reference Include="log4net, Version=1.2.10.0, Culture=neutral, PublicKeyToken=1b44e1d426115821, processorArchitecture=MSIL">
      <SpecificVersion>False</SpecificVersion>
      <HintPath>..\..\lib\log4net.dll</HintPath>
    </Reference>
    <Reference Include="PresentationFramework">
      <RequiredTargetFramework>3.0</RequiredTargetFramework>
    </Reference>
    <Reference Include="System" />
    <Reference Include="System.configuration" />
    <Reference Include="System.Core">
      <RequiredTargetFramework>3.5</RequiredTargetFramework>
    </Reference>
    <Reference Include="System.Data" />
    <Reference Include="System.Drawing" />
    <Reference Include="System.IdentityModel">
      <RequiredTargetFramework>3.0</RequiredTargetFramework>
    </Reference>
    <Reference Include="System.IdentityModel.Selectors">
      <RequiredTargetFramework>3.0</RequiredTargetFramework>
    </Reference>
    <Reference Include="System.Runtime.Serialization">
      <RequiredTargetFramework>3.0</RequiredTargetFramework>
    </Reference>
    <Reference Include="System.ServiceModel">
      <RequiredTargetFramework>3.0</RequiredTargetFramework>
    </Reference>
    <Reference Include="System.ServiceModel.Web">
      <RequiredTargetFramework>3.5</RequiredTargetFramework>
    </Reference>
    <Reference Include="System.Web" />
    <Reference Include="System.Web.Abstractions, Version=3.5.0.0, Culture=neutral, PublicKeyToken=31bf3856ad364e35, processorArchitecture=MSIL">
      <SpecificVersion>False</SpecificVersion>
      <HintPath>..\..\lib\System.Web.Abstractions.dll</HintPath>
      <RequiredTargetFramework>3.5</RequiredTargetFramework>
    </Reference>
    <Reference Include="System.Web.Extensions">
      <RequiredTargetFramework>3.5</RequiredTargetFramework>
    </Reference>
    <Reference Include="System.Web.Extensions.Design">
      <RequiredTargetFramework>3.5</RequiredTargetFramework>
    </Reference>
    <Reference Include="System.Web.Mobile" Condition=" '$(TargetFrameworkVersion)' != 'v4.0' " />
    <Reference Include="System.Web.Mvc, Version=2.0.0.0, Culture=neutral, PublicKeyToken=31bf3856ad364e35, processorArchitecture=MSIL">
    </Reference>
    <Reference Include="System.Web.Routing, Version=3.5.0.0, Culture=neutral, PublicKeyToken=31bf3856ad364e35, processorArchitecture=MSIL">
      <SpecificVersion>False</SpecificVersion>
      <HintPath>..\..\lib\System.Web.Routing.dll</HintPath>
      <RequiredTargetFramework>3.5</RequiredTargetFramework>
    </Reference>
    <Reference Include="System.Xaml" />
    <Reference Include="System.XML" />
    <Reference Include="System.Xml.Linq">
      <RequiredTargetFramework>3.5</RequiredTargetFramework>
    </Reference>
    <Reference Include="WindowsBase">
      <RequiredTargetFramework>3.0</RequiredTargetFramework>
    </Reference>
    <Reference Include="System.ComponentModel.DataAnnotations">
      <RequiredTargetFramework>3.5</RequiredTargetFramework>
    </Reference>
  </ItemGroup>
  <ItemGroup>
    <Compile Include="ComponentModel\ClaimTypeSuggestions.cs" />
    <Compile Include="ComponentModel\ConverterBase.cs" />
    <Compile Include="ComponentModel\SuggestedStringsConverterContract.cs" />
    <Compile Include="ComponentModel\IssuersSuggestions.cs" />
    <Compile Include="ComponentModel\IdentifierConverter.cs" />
    <Compile Include="ComponentModel\SuggestedStringsConverter.cs" />
    <Compile Include="ComponentModel\UriConverter.cs" />
    <Compile Include="Configuration\AssociationTypeCollection.cs" />
    <Compile Include="Configuration\AssociationTypeElement.cs" />
    <Compile Include="Configuration\DotNetOpenAuthSection.cs" />
    <Compile Include="Configuration\MessagingElement.cs" />
    <Compile Include="Configuration\OAuthConsumerElement.cs" />
    <Compile Include="Configuration\OAuthConsumerSecuritySettingsElement.cs" />
    <Compile Include="Configuration\OAuthElement.cs" />
    <Compile Include="Configuration\OAuthServiceProviderElement.cs" />
    <Compile Include="Configuration\OAuthServiceProviderSecuritySettingsElement.cs" />
    <Compile Include="Configuration\OpenIdElement.cs" />
    <Compile Include="Configuration\OpenIdProviderElement.cs" />
    <Compile Include="Configuration\OpenIdProviderSecuritySettingsElement.cs" />
    <Compile Include="Configuration\OpenIdRelyingPartyElement.cs" />
    <Compile Include="Configuration\OpenIdRelyingPartySecuritySettingsElement.cs" />
    <Compile Include="Configuration\ReportingElement.cs" />
    <Compile Include="Configuration\TypeConfigurationCollection.cs" />
    <Compile Include="Configuration\TypeConfigurationElement.cs" />
    <Compile Include="Configuration\UntrustedWebRequestElement.cs" />
    <Compile Include="Configuration\HostNameOrRegexCollection.cs" />
    <Compile Include="Configuration\HostNameElement.cs" />
    <Compile Include="Configuration\XriResolverElement.cs" />
    <Compile Include="InfoCard\ClaimType.cs" />
    <Compile Include="InfoCard\ReceivingTokenEventArgs.cs" />
    <Compile Include="InfoCard\TokenProcessingErrorEventArgs.cs" />
    <Compile Include="InfoCard\InfoCardImage.cs" />
    <Compile Include="InfoCard\InfoCardSelector.cs" />
    <Compile Include="InfoCard\InfoCardStrings.Designer.cs">
      <AutoGen>True</AutoGen>
      <DesignTime>True</DesignTime>
      <DependentUpon>InfoCardStrings.resx</DependentUpon>
    </Compile>
    <Compile Include="InfoCard\ReceivedTokenEventArgs.cs" />
    <Compile Include="InfoCard\Token\InformationCardException.cs" />
    <Compile Include="InfoCard\Token\Token.cs" />
    <Compile Include="InfoCard\Token\TokenUtility.cs" />
    <Compile Include="InfoCard\Token\TokenDecryptor.cs" />
    <Compile Include="InfoCard\WellKnownIssuers.cs" />
    <Compile Include="Messaging\CachedDirectWebResponse.cs" />
    <Compile Include="Messaging\ChannelContract.cs" />
    <Compile Include="Messaging\DirectWebRequestOptions.cs" />
    <Compile Include="Messaging\EnumerableCache.cs" />
    <Compile Include="Messaging\HostErrorException.cs" />
    <Compile Include="Messaging\IHttpDirectResponse.cs" />
    <Compile Include="Messaging\IExtensionMessage.cs" />
    <Compile Include="Messaging\IMessage.cs" />
    <Compile Include="Messaging\IncomingWebResponse.cs" />
    <Compile Include="Messaging\IDirectResponseProtocolMessage.cs" />
    <Compile Include="Messaging\EmptyDictionary.cs" />
    <Compile Include="Messaging\EmptyEnumerator.cs" />
    <Compile Include="Messaging\EmptyList.cs" />
    <Compile Include="Messaging\ErrorUtilities.cs" />
    <Compile Include="Messaging\IMessageWithEvents.cs" />
    <Compile Include="Messaging\IncomingWebResponseContract.cs" />
    <Compile Include="Messaging\IProtocolMessageWithExtensions.cs" />
    <Compile Include="Messaging\InternalErrorException.cs" />
    <Compile Include="Messaging\KeyedCollectionDelegate.cs" />
    <Compile Include="Messaging\MultipartPostPart.cs" />
    <Compile Include="Messaging\NetworkDirectWebResponse.cs" />
    <Compile Include="Messaging\OutgoingWebResponseActionResult.cs" />
    <Compile Include="Messaging\Reflection\IMessagePartEncoder.cs" />
    <Compile Include="Messaging\Reflection\IMessagePartNullEncoder.cs" />
    <Compile Include="Messaging\Reflection\MessageDescriptionCollection.cs" />
    <Compile Include="OAuth\ChannelElements\ICombinedOpenIdProviderTokenManager.cs" />
    <Compile Include="OAuth\ChannelElements\IConsumerDescription.cs" />
    <Compile Include="OAuth\ChannelElements\IConsumerTokenManager.cs" />
    <Compile Include="OAuth\ChannelElements\IOpenIdOAuthTokenManager.cs" />
    <Compile Include="OAuth\ChannelElements\IServiceProviderAccessToken.cs" />
    <Compile Include="OAuth\ChannelElements\IServiceProviderTokenManager.cs" />
    <Compile Include="OAuth\ChannelElements\OAuthConsumerMessageFactory.cs" />
    <Compile Include="OAuth\ChannelElements\ITokenGenerator.cs" />
    <Compile Include="OAuth\ChannelElements\ITokenManager.cs" />
    <Compile Include="OAuth\ChannelElements\OAuthHttpMethodBindingElement.cs" />
    <Compile Include="OAuth\ChannelElements\OAuthIdentity.cs" />
    <Compile Include="OAuth\ChannelElements\OAuthPrincipal.cs" />
    <Compile Include="OAuth\ChannelElements\PlaintextSigningBindingElement.cs" />
    <Compile Include="OAuth\ChannelElements\HmacSha1SigningBindingElement.cs" />
    <Compile Include="OAuth\ChannelElements\IServiceProviderRequestToken.cs" />
    <Compile Include="OAuth\ChannelElements\SigningBindingElementBaseContract.cs" />
    <Compile Include="OAuth\ChannelElements\SigningBindingElementChain.cs" />
    <Compile Include="OAuth\ChannelElements\StandardTokenGenerator.cs" />
    <Compile Include="OAuth\ChannelElements\TokenType.cs" />
    <Compile Include="OAuth\ChannelElements\UriOrOobEncoding.cs" />
    <Compile Include="OAuth\ChannelElements\TokenHandlingBindingElement.cs" />
    <Compile Include="OAuth\ConsumerBase.cs" />
    <Compile Include="OAuth\ConsumerSecuritySettings.cs" />
    <Compile Include="OAuth\DesktopConsumer.cs" />
    <Compile Include="GlobalSuppressions.cs" />
    <Compile Include="OAuth\Messages\ITokenSecretContainingMessage.cs" />
    <Compile Include="Messaging\ChannelEventArgs.cs" />
    <Compile Include="Messaging\ITamperProtectionChannelBindingElement.cs" />
    <Compile Include="OAuth\OAuthStrings.Designer.cs">
      <AutoGen>True</AutoGen>
      <DesignTime>True</DesignTime>
      <DependentUpon>OAuthStrings.resx</DependentUpon>
    </Compile>
    <Compile Include="OAuth\SecuritySettings.cs" />
    <Compile Include="OAuth\ServiceProviderDescription.cs" />
    <Compile Include="OAuth\Messages\ITokenContainingMessage.cs" />
    <Compile Include="OAuth\Messages\SignedMessageBase.cs" />
    <Compile Include="Messaging\Bindings\NonceMemoryStore.cs" />
    <Compile Include="OAuth\ChannelElements\SigningBindingElementBase.cs" />
    <Compile Include="OAuth\ServiceProviderSecuritySettings.cs" />
    <Compile Include="OAuth\VerificationCodeFormat.cs" />
    <Compile Include="OAuth\WebConsumer.cs" />
    <Compile Include="Messaging\IDirectWebRequestHandler.cs" />
    <Compile Include="OAuth\ChannelElements\ITamperResistantOAuthMessage.cs" />
    <Compile Include="OAuth\Messages\MessageBase.cs" />
    <Compile Include="OAuth\Messages\AuthorizedTokenRequest.cs" />
    <Compile Include="Messaging\Bindings\INonceStore.cs" />
    <Compile Include="Messaging\Bindings\StandardReplayProtectionBindingElement.cs" />
    <Compile Include="Messaging\MessagePartAttribute.cs" />
    <Compile Include="Messaging\MessageProtections.cs" />
    <Compile Include="Messaging\IChannelBindingElement.cs" />
    <Compile Include="Messaging\Bindings\ReplayedMessageException.cs" />
    <Compile Include="Messaging\Bindings\ExpiredMessageException.cs" />
    <Compile Include="Messaging\Bindings\InvalidSignatureException.cs" />
    <Compile Include="Messaging\Bindings\IReplayProtectedProtocolMessage.cs" />
    <Compile Include="Messaging\Bindings\IExpiringProtocolMessage.cs" />
    <Compile Include="OAuth\Messages\AccessProtectedResourceRequest.cs" />
    <Compile Include="OAuth\Messages\AuthorizedTokenResponse.cs" />
    <Compile Include="OAuth\Messages\UserAuthorizationResponse.cs" />
    <Compile Include="OAuth\Messages\UserAuthorizationRequest.cs" />
    <Compile Include="OAuth\Messages\UnauthorizedTokenResponse.cs" />
    <Compile Include="Messaging\Channel.cs" />
    <Compile Include="Messaging\HttpRequestInfo.cs" />
    <Compile Include="Messaging\IDirectedProtocolMessage.cs" />
    <Compile Include="Messaging\IMessageFactory.cs" />
    <Compile Include="Messaging\ITamperResistantProtocolMessage.cs" />
    <Compile Include="Messaging\MessageSerializer.cs" />
    <Compile Include="Messaging\MessagingStrings.Designer.cs">
      <AutoGen>True</AutoGen>
      <DesignTime>True</DesignTime>
      <DependentUpon>MessagingStrings.resx</DependentUpon>
    </Compile>
    <Compile Include="Messaging\MessagingUtilities.cs" />
    <Compile Include="Messaging\Bindings\StandardExpirationBindingElement.cs" />
    <Compile Include="Messaging\Reflection\ValueMapping.cs" />
    <Compile Include="Messaging\Reflection\MessageDescription.cs" />
    <Compile Include="Messaging\Reflection\MessageDictionary.cs" />
    <Compile Include="Messaging\Reflection\MessagePart.cs" />
    <Compile Include="Messaging\UnprotectedMessageException.cs" />
    <Compile Include="OAuth\ChannelElements\OAuthChannel.cs" />
    <Compile Include="Messaging\OutgoingWebResponse.cs" />
    <Compile Include="Messaging\IProtocolMessage.cs" />
    <Compile Include="Logger.cs" />
    <Compile Include="Loggers\ILog.cs" />
    <Compile Include="Loggers\Log4NetLogger.cs" />
    <Compile Include="Loggers\NoOpLogger.cs" />
    <Compile Include="Loggers\TraceLogger.cs" />
    <Compile Include="Messaging\HttpDeliveryMethods.cs" />
    <Compile Include="Messaging\MessageTransport.cs" />
    <Compile Include="OAuth\ChannelElements\OAuthServiceProviderMessageFactory.cs" />
    <Compile Include="Messaging\ProtocolException.cs" />
    <Compile Include="OpenId\Association.cs" />
    <Compile Include="OpenId\AssociationMemoryStore.cs" />
    <Compile Include="OpenId\Associations.cs" />
    <Compile Include="OpenId\Behaviors\AXFetchAsSregTransform.cs" />
    <Compile Include="OpenId\Behaviors\BehaviorStrings.Designer.cs">
      <AutoGen>True</AutoGen>
      <DesignTime>True</DesignTime>
      <DependentUpon>BehaviorStrings.resx</DependentUpon>
    </Compile>
    <Compile Include="OpenId\Behaviors\PpidGeneration.cs" />
    <Compile Include="OpenId\ChannelElements\BackwardCompatibilityBindingElement.cs" />
    <Compile Include="OpenId\ChannelElements\ExtensionsBindingElement.cs" />
    <Compile Include="OpenId\ChannelElements\IOpenIdExtensionFactory.cs" />
    <Compile Include="OpenId\ChannelElements\ITamperResistantOpenIdMessage.cs" />
    <Compile Include="OpenId\ChannelElements\OriginalStringUriEncoder.cs" />
    <Compile Include="OpenId\ChannelElements\RelyingPartySecurityOptions.cs" />
    <Compile Include="OpenId\ChannelElements\ReturnToNonceBindingElement.cs" />
    <Compile Include="OpenId\ChannelElements\SigningBindingElement.cs" />
    <Compile Include="OpenId\ChannelElements\KeyValueFormEncoding.cs" />
    <Compile Include="OpenId\ChannelElements\OpenIdChannel.cs" />
    <Compile Include="OpenId\ChannelElements\OpenIdMessageFactory.cs" />
    <Compile Include="OpenId\ChannelElements\ReturnToSignatureBindingElement.cs" />
    <Compile Include="OpenId\ChannelElements\SkipSecurityBindingElement.cs" />
    <Compile Include="OpenId\AssociationContract.cs" />
    <Compile Include="OpenId\Extensions\AliasManager.cs" />
    <Compile Include="OpenId\Extensions\AttributeExchange\AttributeRequest.cs" />
    <Compile Include="OpenId\Extensions\AttributeExchange\AttributeValues.cs" />
    <Compile Include="OpenId\Extensions\AttributeExchange\AXAttributeFormats.cs" />
    <Compile Include="OpenId\Extensions\AttributeExchange\AXUtilities.cs" />
    <Compile Include="OpenId\Extensions\AttributeExchange\Constants.cs" />
    <Compile Include="OpenId\Extensions\AttributeExchange\FetchRequest.cs" />
    <Compile Include="OpenId\Extensions\AttributeExchange\FetchResponse.cs" />
    <Compile Include="OpenId\Extensions\AttributeExchange\StoreRequest.cs" />
    <Compile Include="OpenId\Extensions\AttributeExchange\StoreResponse.cs" />
    <Compile Include="OpenId\Extensions\AttributeExchange\WellKnownAttributes.cs" />
    <Compile Include="OpenId\Extensions\ExtensionBase.cs" />
    <Compile Include="OpenId\Extensions\ExtensionArgumentsManager.cs" />
    <Compile Include="OpenId\Extensions\IClientScriptExtensionResponse.cs" />
    <Compile Include="OpenId\Extensions\OAuth\AuthorizationRequest.cs" />
    <Compile Include="OpenId\Extensions\OAuth\AuthorizationApprovedResponse.cs" />
    <Compile Include="OpenId\Extensions\OAuth\Constants.cs" />
    <Compile Include="OpenId\Extensions\OAuth\AuthorizationDeclinedResponse.cs" />
    <Compile Include="OpenId\Extensions\OpenIdExtensionFactoryAggregator.cs" />
    <Compile Include="OpenId\Extensions\StandardOpenIdExtensionFactory.cs" />
    <Compile Include="OpenId\Extensions\ProviderAuthenticationPolicy\AuthenticationPolicies.cs" />
    <Compile Include="OpenId\Extensions\ProviderAuthenticationPolicy\Constants.cs" />
    <Compile Include="OpenId\Extensions\ProviderAuthenticationPolicy\DateTimeEncoder.cs" />
    <Compile Include="OpenId\Extensions\ProviderAuthenticationPolicy\NistAssuranceLevel.cs" />
    <Compile Include="OpenId\Extensions\ProviderAuthenticationPolicy\PapeUtilities.cs" />
    <Compile Include="OpenId\Extensions\ProviderAuthenticationPolicy\PolicyRequest.cs" />
    <Compile Include="OpenId\Extensions\ProviderAuthenticationPolicy\PolicyResponse.cs" />
    <Compile Include="OpenId\Extensions\ProviderAuthenticationPolicy\TimespanSecondsEncoder.cs" />
    <Compile Include="OpenId\Extensions\SimpleRegistration\ClaimsRequest.cs" />
    <Compile Include="OpenId\Extensions\SimpleRegistration\ClaimsResponse.cs" />
    <Compile Include="OpenId\Extensions\SimpleRegistration\Constants.cs" />
    <Compile Include="OpenId\Extensions\SimpleRegistration\DemandLevel.cs" />
    <Compile Include="OpenId\Extensions\SimpleRegistration\Gender.cs" />
    <Compile Include="OpenId\Extensions\UI\UIConstants.cs" />
    <Compile Include="OpenId\Extensions\UI\UIUtilities.cs" />
    <Compile Include="OpenId\Extensions\UI\UIModes.cs" />
    <Compile Include="OpenId\Extensions\UI\UIRequest.cs" />
    <Compile Include="OpenId\HostMetaDiscoveryService.cs" />
    <Compile Include="OpenId\Identifier.cs" />
    <Compile Include="OpenId\IdentifierContract.cs" />
    <Compile Include="OpenId\Extensions\ExtensionsInteropHelper.cs" />
    <Compile Include="OpenId\Interop\AuthenticationResponseShim.cs" />
    <Compile Include="OpenId\Interop\ClaimsResponseShim.cs" />
    <Compile Include="OpenId\Interop\OpenIdRelyingPartyShim.cs" />
    <Compile Include="OpenId\IIdentifierDiscoveryService.cs" />
    <Compile Include="OpenId\Messages\CheckAuthenticationRequest.cs" />
    <Compile Include="OpenId\Messages\CheckAuthenticationResponse.cs" />
    <Compile Include="OpenId\Messages\CheckIdRequest.cs" />
    <Compile Include="OpenId\Messages\AssociateSuccessfulResponseContract.cs" />
    <Compile Include="OpenId\Messages\IErrorMessage.cs" />
    <Compile Include="OpenId\Messages\IndirectResponseBase.cs" />
    <Compile Include="OpenId\Messages\IndirectSignedResponse.cs" />
    <Compile Include="OpenId\Messages\IOpenIdMessageExtension.cs" />
    <Compile Include="OpenId\Messages\NegativeAssertionResponse.cs" />
    <Compile Include="OpenId\Messages\PositiveAssertionResponse.cs" />
    <Compile Include="OpenId\Messages\SignedResponseRequest.cs" />
    <Compile Include="OpenId\NoDiscoveryIdentifier.cs" />
    <Compile Include="OpenId\OpenIdUtilities.cs" />
    <Compile Include="OpenId\Provider\PrivatePersonalIdentifierProviderBase.cs" />
    <Compile Include="OpenId\Provider\AnonymousRequest.cs" />
    <Compile Include="OpenId\Provider\AnonymousRequestEventArgs.cs" />
    <Compile Include="OpenId\Provider\AuthenticationChallengeEventArgs.cs" />
    <Compile Include="OpenId\Provider\AuthenticationRequest.cs" />
    <Compile Include="OpenId\Provider\AutoResponsiveRequest.cs" />
    <Compile Include="OpenId\Provider\HostProcessedRequest.cs" />
    <Compile Include="OpenId\Provider\IAnonymousRequest.cs" />
    <Compile Include="OpenId\Provider\IAuthenticationRequest.cs" />
    <Compile Include="OpenId\Provider\IDirectedIdentityIdentifierProvider.cs" />
    <Compile Include="OpenId\Provider\IHostProcessedRequest.cs" />
    <Compile Include="OpenId\Provider\IdentityEndpoint.cs" />
    <Compile Include="OpenId\Provider\IdentityEndpointNormalizationEventArgs.cs" />
    <Compile Include="OpenId\Provider\IErrorReporting.cs" />
    <Compile Include="OpenId\Provider\IProviderApplicationStore.cs" />
    <Compile Include="OpenId\Provider\IProviderBehavior.cs" />
    <Compile Include="OpenId\Provider\IRequest.cs" />
    <Compile Include="OpenId\Provider\ProviderEndpoint.cs" />
    <Compile Include="OpenId\Provider\RelyingPartyDiscoveryResult.cs" />
    <Compile Include="OpenId\Provider\Request.cs" />
    <Compile Include="OpenId\Provider\RequestContract.cs" />
    <Compile Include="OpenId\Provider\StandardProviderApplicationStore.cs" />
    <Compile Include="OpenId\Realm.cs" />
    <Compile Include="OpenId\RelyingPartyDescription.cs" />
    <Compile Include="OpenId\DiffieHellmanUtilities.cs" />
    <Compile Include="OpenId\DiffieHellman\DHKeyGeneration.cs" />
    <Compile Include="OpenId\DiffieHellman\DHParameters.cs" />
    <Compile Include="OpenId\DiffieHellman\DiffieHellman.cs" />
    <Compile Include="OpenId\DiffieHellman\DiffieHellmanManaged.cs" />
    <Compile Include="OpenId\DiffieHellman\mono\BigInteger.cs" />
    <Compile Include="OpenId\DiffieHellman\mono\ConfidenceFactor.cs" />
    <Compile Include="OpenId\DiffieHellman\mono\NextPrimeFinder.cs" />
    <Compile Include="OpenId\DiffieHellman\mono\PrimalityTests.cs" />
    <Compile Include="OpenId\DiffieHellman\mono\PrimeGeneratorBase.cs" />
    <Compile Include="OpenId\DiffieHellman\mono\SequentialSearchPrimeGeneratorBase.cs" />
    <Compile Include="OpenId\HmacShaAssociation.cs" />
    <Compile Include="OpenId\IAssociationStore.cs" />
    <Compile Include="OpenId\Messages\AssociateUnencryptedRequest.cs" />
    <Compile Include="OpenId\Provider\OpenIdProvider.cs" />
    <Compile Include="OpenId\Messages\AssociateDiffieHellmanRequest.cs" />
    <Compile Include="OpenId\Messages\AssociateDiffieHellmanResponse.cs" />
    <Compile Include="OpenId\Messages\AssociateRequest.cs" />
    <Compile Include="OpenId\Messages\AssociateSuccessfulResponse.cs" />
    <Compile Include="OpenId\Messages\AssociateUnencryptedResponse.cs" />
    <Compile Include="OpenId\Messages\AssociateUnsuccessfulResponse.cs" />
    <Compile Include="OpenId\Messages\IndirectErrorResponse.cs" />
    <Compile Include="OpenId\Messages\DirectErrorResponse.cs" />
    <Compile Include="OpenId\Messages\RequestBase.cs" />
    <Compile Include="OpenId\Messages\DirectResponseBase.cs" />
    <Compile Include="OpenId\RelyingParty\AssociationManager.cs" />
    <Compile Include="OpenId\RelyingParty\AssociationPreference.cs" />
    <Compile Include="OpenId\RelyingParty\AuthenticationRequest.cs" />
    <Compile Include="OpenId\RelyingParty\AuthenticationRequestMode.cs" />
    <Compile Include="OpenId\RelyingParty\IProviderEndpoint.cs" />
    <Compile Include="OpenId\RelyingParty\SelectorButtonContract.cs" />
    <Compile Include="OpenId\RelyingParty\SelectorProviderButton.cs" />
    <Compile Include="OpenId\RelyingParty\SelectorOpenIdButton.cs" />
    <Compile Include="OpenId\RelyingParty\SelectorInfoCardButton.cs" />
    <Compile Include="OpenId\RelyingParty\IRelyingPartyBehavior.cs" />
    <Compile Include="OpenId\RelyingParty\OpenIdSelector.cs" />
    <Compile Include="OpenId\RelyingParty\OpenIdRelyingPartyAjaxControlBase.cs" />
    <Compile Include="OpenId\RelyingParty\IAuthenticationRequestContract.cs" />
    <Compile Include="OpenId\RelyingParty\NegativeAuthenticationResponse.cs" />
    <Compile Include="OpenId\RelyingParty\OpenIdAjaxTextBox.cs" />
    <Compile Include="OpenId\RelyingParty\OpenIdButton.cs" />
    <Compile Include="OpenId\RelyingParty\OpenIdEventArgs.cs" />
    <Compile Include="OpenId\RelyingParty\OpenIdLogin.cs" />
    <Compile Include="OpenId\RelyingParty\OpenIdMobileTextBox.cs" Condition=" '$(TargetFrameworkVersion)' != 'v4.0' " />
    <Compile Include="OpenId\RelyingParty\OpenIdRelyingPartyControlBase.cs" />
    <Compile Include="OpenId\RelyingParty\OpenIdTextBox.cs" />
    <Compile Include="OpenId\RelyingParty\PopupBehavior.cs" />
    <Compile Include="OpenId\RelyingParty\PositiveAnonymousResponse.cs" />
    <Compile Include="OpenId\RelyingParty\PositiveAuthenticationResponse.cs" />
    <Compile Include="OpenId\RelyingParty\AuthenticationStatus.cs" />
    <Compile Include="OpenId\RelyingParty\FailedAuthenticationResponse.cs" />
    <Compile Include="OpenId\RelyingParty\IAuthenticationRequest.cs" />
    <Compile Include="OpenId\RelyingParty\IAuthenticationResponse.cs" />
    <Compile Include="OpenId\RelyingParty\ISetupRequiredAuthenticationResponse.cs" />
    <Compile Include="OpenId\RelyingParty\OpenIdRelyingParty.cs" />
    <Compile Include="OpenId\OpenIdStrings.Designer.cs">
      <DependentUpon>OpenIdStrings.resx</DependentUpon>
      <DesignTime>True</DesignTime>
      <AutoGen>True</AutoGen>
    </Compile>
    <Compile Include="OpenId\Protocol.cs" />
    <Compile Include="OpenId\ProviderEndpointDescription.cs" />
    <Compile Include="OpenId\Provider\ProviderSecuritySettings.cs" />
    <Compile Include="OpenId\RelyingParty\IRelyingPartyApplicationStore.cs" />
    <Compile Include="OpenId\RelyingParty\PositiveAuthenticationResponseSnapshot.cs" />
    <Compile Include="OpenId\RelyingParty\PrivateSecretManager.cs" />
    <Compile Include="OpenId\RelyingParty\RelyingPartySecuritySettings.cs" />
    <Compile Include="OpenId\RelyingParty\SelectorButton.cs" />
    <Compile Include="OpenId\IdentifierDiscoveryResult.cs" />
    <Compile Include="OpenId\OpenIdXrdsHelper.cs" />
    <Compile Include="OpenId\RelyingParty\SimpleXrdsProviderEndpoint.cs" />
    <Compile Include="OpenId\RelyingParty\StandardRelyingPartyApplicationStore.cs" />
    <Compile Include="OpenId\Behaviors\GsaIcamProfile.cs" />
    <Compile Include="OpenId\RelyingParty\WellKnownProviders.cs" />
    <Compile Include="OpenId\SecuritySettings.cs" />
    <Compile Include="Messaging\UntrustedWebRequestHandler.cs" />
    <Compile Include="OpenId\UriDiscoveryService.cs" />
    <Compile Include="OpenId\UriIdentifier.cs" />
    <Compile Include="OpenId\XriDiscoveryProxyService.cs" />
    <Compile Include="OpenId\XriIdentifier.cs" />
    <Compile Include="Properties\AssemblyInfo.cs" />
    <Compile Include="OAuth\Messages\UnauthorizedTokenRequest.cs" />
    <Compile Include="OAuth\ChannelElements\RsaSha1SigningBindingElement.cs" />
    <Compile Include="Messaging\StandardWebRequestHandler.cs" />
    <Compile Include="Messaging\MessageReceivingEndpoint.cs" />
    <Compile Include="Reporting.cs" />
    <Compile Include="Util.cs" />
    <Compile Include="OAuth\Protocol.cs" />
    <Compile Include="OAuth\ServiceProvider.cs" />
    <Compile Include="Strings.Designer.cs">
      <AutoGen>True</AutoGen>
      <DesignTime>True</DesignTime>
      <DependentUpon>Strings.resx</DependentUpon>
    </Compile>
    <Compile Include="UriUtil.cs" />
    <Compile Include="XrdsPublisher.cs" />
    <Compile Include="Xrds\XrdsStrings.Designer.cs">
      <AutoGen>True</AutoGen>
      <DesignTime>True</DesignTime>
      <DependentUpon>XrdsStrings.resx</DependentUpon>
    </Compile>
    <Compile Include="Yadis\ContentTypes.cs" />
    <Compile Include="Yadis\DiscoveryResult.cs" />
    <Compile Include="Yadis\HtmlParser.cs" />
    <Compile Include="Xrds\ServiceElement.cs" />
    <Compile Include="Xrds\TypeElement.cs" />
    <Compile Include="Xrds\UriElement.cs" />
    <Compile Include="Xrds\XrdElement.cs" />
    <Compile Include="Xrds\XrdsDocument.cs" />
    <Compile Include="Xrds\XrdsNode.cs" />
    <Compile Include="Yadis\Yadis.cs" />
  </ItemGroup>
  <ItemGroup>
    <None Include="Configuration\DotNetOpenAuth.xsd" />
    <None Include="Migrated rules for DotNetOpenAuth.ruleset" />
    <None Include="OAuth\ClassDiagram.cd" />
    <None Include="OAuth\Messages\OAuth Messages.cd" />
    <None Include="Messaging\Bindings\Bindings.cd" />
    <None Include="Messaging\Exceptions.cd" />
    <None Include="Messaging\Messaging.cd" />
    <None Include="OpenId\RelyingParty\Controls.cd" />
    <None Include="OpenId\RelyingParty\OpenIdRelyingParty.cd" />
  </ItemGroup>
  <ItemGroup>
    <EmbeddedResource Include="Messaging\MessagingStrings.resx">
      <Generator>ResXFileCodeGenerator</Generator>
      <LastGenOutput>MessagingStrings.Designer.cs</LastGenOutput>
    </EmbeddedResource>
    <EmbeddedResource Include="OAuth\OAuthStrings.resx">
      <Generator>ResXFileCodeGenerator</Generator>
      <LastGenOutput>OAuthStrings.Designer.cs</LastGenOutput>
    </EmbeddedResource>
    <EmbeddedResource Include="OpenId\OpenIdStrings.resx">
      <Generator>ResXFileCodeGenerator</Generator>
      <LastGenOutput>OpenIdStrings.Designer.cs</LastGenOutput>
    </EmbeddedResource>
    <EmbeddedResource Include="Strings.resx">
      <Generator>ResXFileCodeGenerator</Generator>
      <LastGenOutput>Strings.Designer.cs</LastGenOutput>
      <SubType>Designer</SubType>
    </EmbeddedResource>
    <EmbeddedResource Include="Xrds\XrdsStrings.resx">
      <Generator>ResXFileCodeGenerator</Generator>
      <LastGenOutput>XrdsStrings.Designer.cs</LastGenOutput>
    </EmbeddedResource>
  </ItemGroup>
  <ItemGroup>
    <EmbeddedResource Include="OpenId\RelyingParty\openid_login.gif" />
  </ItemGroup>
  <ItemGroup>
    <EmbeddedResource Include="OpenId\RelyingParty\login_failure.png" />
    <EmbeddedResource Include="OpenId\RelyingParty\login_success %28lock%29.png" />
    <EmbeddedResource Include="OpenId\RelyingParty\login_success.png" />
    <EmbeddedResource Include="OpenId\RelyingParty\OpenIdAjaxTextBox.js">
      <Copyright>$(StandardCopyright)</Copyright>
    </EmbeddedResource>
    <EmbeddedResource Include="OpenId\RelyingParty\spinner.gif" />
  </ItemGroup>
  <ItemGroup>
    <EmbeddedResource Include="InfoCard\InfoCardStrings.resx">
      <Generator>ResXFileCodeGenerator</Generator>
      <LastGenOutput>InfoCardStrings.Designer.cs</LastGenOutput>
    </EmbeddedResource>
    <EmbeddedResource Include="InfoCard\infocard_114x80.png" />
    <EmbeddedResource Include="InfoCard\infocard_14x10.png" />
    <EmbeddedResource Include="InfoCard\infocard_214x150.png" />
    <EmbeddedResource Include="InfoCard\infocard_23x16.png" />
    <EmbeddedResource Include="InfoCard\infocard_300x210.png" />
    <EmbeddedResource Include="InfoCard\infocard_34x24.png" />
    <EmbeddedResource Include="InfoCard\infocard_365x256.png" />
    <EmbeddedResource Include="InfoCard\infocard_41x29.png" />
    <EmbeddedResource Include="InfoCard\infocard_50x35.png" />
    <EmbeddedResource Include="InfoCard\infocard_60x42.png" />
    <EmbeddedResource Include="InfoCard\infocard_71x50.png" />
    <EmbeddedResource Include="InfoCard\infocard_81x57.png" />
    <EmbeddedResource Include="InfoCard\infocard_92x64.png" />
    <EmbeddedResource Include="InfoCard\SupportingScript.js">
      <Copyright>$(StandardCopyright)</Copyright>
    </EmbeddedResource>
  </ItemGroup>
  <ItemGroup>
    <EmbeddedResource Include="OpenId\RelyingParty\OpenIdRelyingPartyControlBase.js">
      <Copyright>$(StandardCopyright)</Copyright>
    </EmbeddedResource>
  </ItemGroup>
  <ItemGroup>
    <EmbeddedResource Include="InfoCard\InfoCardStrings.sr.resx" />
    <EmbeddedResource Include="Messaging\MessagingStrings.sr.resx" />
    <EmbeddedResource Include="OAuth\OAuthStrings.sr.resx" />
    <EmbeddedResource Include="OpenId\Behaviors\BehaviorStrings.resx">
      <Generator>ResXFileCodeGenerator</Generator>
      <LastGenOutput>BehaviorStrings.Designer.cs</LastGenOutput>
    </EmbeddedResource>
    <EmbeddedResource Include="OpenId\Behaviors\BehaviorStrings.sr.resx" />
    <EmbeddedResource Include="OpenId\OpenIdStrings.sr.resx" />
    <EmbeddedResource Include="OpenId\RelyingParty\OpenIdRelyingPartyAjaxControlBase.js">
      <Copyright>$(StandardCopyright)</Copyright>
    </EmbeddedResource>
    <EmbeddedResource Include="Strings.sr.resx" />
    <EmbeddedResource Include="Xrds\XrdsStrings.sr.resx" />
  </ItemGroup>
  <ItemGroup>
    <EmbeddedResource Include="OpenId\RelyingParty\OpenIdAjaxTextBox.css" />
  </ItemGroup>
  <ItemGroup>
    <EmbeddedResource Include="OpenId\RelyingParty\OpenIdSelector.js" />
  </ItemGroup>
  <ItemGroup>
    <EmbeddedResource Include="OpenId\RelyingParty\OpenIdSelector.css" />
  </ItemGroup>
  <ItemGroup>
<<<<<<< HEAD
    <BootstrapperPackage Include="Microsoft.Net.Client.3.5">
      <Visible>False</Visible>
      <ProductName>.NET Framework 3.5 SP1 Client Profile</ProductName>
      <Install>false</Install>
    </BootstrapperPackage>
    <BootstrapperPackage Include="Microsoft.Net.Framework.3.5.SP1">
      <Visible>False</Visible>
      <ProductName>.NET Framework 3.5 SP1</ProductName>
      <Install>true</Install>
    </BootstrapperPackage>
    <BootstrapperPackage Include="Microsoft.Windows.Installer.3.1">
      <Visible>False</Visible>
      <ProductName>Windows Installer 3.1</ProductName>
      <Install>true</Install>
    </BootstrapperPackage>
=======
>>>>>>> 187459a7
    <Content Include="DotNetOpenAuth.ico" />
  </ItemGroup>
  <Import Project="$(MSBuildToolsPath)\Microsoft.CSharp.targets" />
  <Import Project="..\..\tools\DotNetOpenAuth.Versioning.targets" />
  <Import Project="..\..\tools\JavascriptPacker.targets" />
  <PropertyGroup>
    <CompileDependsOn>$(CompileDependsOn);CheckForCodeContracts</CompileDependsOn>
  </PropertyGroup>
  <Target Name="CheckForCodeContracts">
      <Error Condition=" '$(CodeContractsImported)' != 'true' "
             Text="This project requires Code Contracts. Please install from: http://msdn.microsoft.com/en-us/devlabs/dd491992.aspx"/>
  </Target>
</Project><|MERGE_RESOLUTION|>--- conflicted
+++ resolved
@@ -17,7 +17,6 @@
 Code licensed under the Ms-PL License:
 http://opensource.org/licenses/ms-pl.html
 </StandardCopyright>
-<<<<<<< HEAD
     <FileUpgradeFlags>
     </FileUpgradeFlags>
     <OldToolsVersion>3.5</OldToolsVersion>
@@ -38,8 +37,6 @@
     <ApplicationVersion>1.0.0.%2a</ApplicationVersion>
     <UseApplicationTrust>false</UseApplicationTrust>
     <BootstrapperEnabled>true</BootstrapperEnabled>
-=======
->>>>>>> 187459a7
     <ApplicationIcon>DotNetOpenAuth.ico</ApplicationIcon>
   </PropertyGroup>
   <PropertyGroup Condition=" '$(Configuration)|$(Platform)' == 'Debug|AnyCPU' ">
@@ -714,7 +711,6 @@
     <EmbeddedResource Include="OpenId\RelyingParty\OpenIdSelector.css" />
   </ItemGroup>
   <ItemGroup>
-<<<<<<< HEAD
     <BootstrapperPackage Include="Microsoft.Net.Client.3.5">
       <Visible>False</Visible>
       <ProductName>.NET Framework 3.5 SP1 Client Profile</ProductName>
@@ -730,8 +726,6 @@
       <ProductName>Windows Installer 3.1</ProductName>
       <Install>true</Install>
     </BootstrapperPackage>
-=======
->>>>>>> 187459a7
     <Content Include="DotNetOpenAuth.ico" />
   </ItemGroup>
   <Import Project="$(MSBuildToolsPath)\Microsoft.CSharp.targets" />
