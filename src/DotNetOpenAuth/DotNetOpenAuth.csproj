<<<<<<< HEAD
﻿<?xml version="1.0" encoding="utf-8"?>
<Project ToolsVersion="3.5" DefaultTargets="Build" xmlns="http://schemas.microsoft.com/developer/msbuild/2003">
  <PropertyGroup>
    <Configuration Condition=" '$(Configuration)' == '' ">Debug</Configuration>
    <Platform Condition=" '$(Platform)' == '' ">AnyCPU</Platform>
    <ProductVersion>9.0.30729</ProductVersion>
    <SchemaVersion>2.0</SchemaVersion>
    <ProjectGuid>{3191B653-F76D-4C1A-9A5A-347BC3AAAAB7}</ProjectGuid>
    <OutputType>Library</OutputType>
    <AppDesignerFolder>Properties</AppDesignerFolder>
    <RootNamespace>DotNetOpenAuth</RootNamespace>
    <AssemblyName>DotNetOpenAuth</AssemblyName>
    <TargetFrameworkVersion>v3.5</TargetFrameworkVersion>
    <FileAlignment>512</FileAlignment>
  </PropertyGroup>
  <PropertyGroup Condition=" '$(Configuration)|$(Platform)' == 'Debug|AnyCPU' ">
    <DebugSymbols>true</DebugSymbols>
    <DebugType>full</DebugType>
    <Optimize>false</Optimize>
    <OutputPath>..\..\bin\Debug\</OutputPath>
    <DefineConstants>DEBUG;TRACE</DefineConstants>
    <ErrorReport>prompt</ErrorReport>
    <WarningLevel>4</WarningLevel>
    <AllowUnsafeBlocks>false</AllowUnsafeBlocks>
    <DocumentationFile>..\..\bin\Debug\DotNetOpenAuth.xml</DocumentationFile>
    <RunCodeAnalysis>false</RunCodeAnalysis>
    <CodeAnalysisRules>-Microsoft.Design#CA1054;-Microsoft.Design#CA1056;-Microsoft.Design#CA1055</CodeAnalysisRules>
  </PropertyGroup>
  <PropertyGroup Condition=" '$(Configuration)|$(Platform)' == 'Release|AnyCPU' ">
    <DebugType>pdbonly</DebugType>
    <Optimize>true</Optimize>
    <OutputPath>..\..\bin\Release\</OutputPath>
    <DefineConstants>TRACE</DefineConstants>
    <ErrorReport>prompt</ErrorReport>
    <WarningLevel>4</WarningLevel>
    <AllowUnsafeBlocks>false</AllowUnsafeBlocks>
    <DocumentationFile>..\..\bin\debug\DotNetOpenAuth.xml</DocumentationFile>
    <RunCodeAnalysis>true</RunCodeAnalysis>
    <CodeAnalysisRules>-Microsoft.Design#CA1054;-Microsoft.Design#CA1056;-Microsoft.Design#CA1055</CodeAnalysisRules>
  </PropertyGroup>
  <PropertyGroup Condition=" '$(Sign)' == 'true' ">
    <SignAssembly>true</SignAssembly>
    <AssemblyOriginatorKeyFile>..\official-build-key.pfx</AssemblyOriginatorKeyFile>
    <DefineConstants>$(DefineConstants);StrongNameSigned</DefineConstants>
  </PropertyGroup>
  <ItemGroup>
    <Reference Include="log4net, Version=1.2.10.0, Culture=neutral, PublicKeyToken=1b44e1d426115821, processorArchitecture=MSIL">
      <SpecificVersion>False</SpecificVersion>
      <HintPath>..\..\lib\log4net.dll</HintPath>
    </Reference>
    <Reference Include="System" />
    <Reference Include="System.configuration" />
    <Reference Include="System.Core">
      <RequiredTargetFramework>3.5</RequiredTargetFramework>
    </Reference>
    <Reference Include="System.Data" />
    <Reference Include="System.ServiceModel">
      <RequiredTargetFramework>3.0</RequiredTargetFramework>
    </Reference>
    <Reference Include="System.Web" />
    <Reference Include="System.XML" />
    <Reference Include="System.Xml.Linq">
      <RequiredTargetFramework>3.5</RequiredTargetFramework>
    </Reference>
  </ItemGroup>
  <ItemGroup>
    <Compile Include="Configuration\ProviderSection.cs" />
    <Compile Include="Configuration\ProviderSecuritySettingsElement.cs" />
    <Compile Include="Configuration\RelyingPartySection.cs" />
    <Compile Include="Configuration\RelyingPartySecuritySettingsElement.cs" />
    <Compile Include="Configuration\TypeConfigurationElement.cs" />
    <Compile Include="Configuration\UntrustedWebRequestSection.cs" />
    <Compile Include="Configuration\HostNameOrRegexCollection.cs" />
    <Compile Include="Configuration\HostNameElement.cs" />
    <Compile Include="Messaging\CachedDirectWebResponse.cs" />
    <Compile Include="Messaging\IExtensionMessage.cs" />
    <Compile Include="Messaging\IMessage.cs" />
    <Compile Include="Messaging\DirectWebResponse.cs" />
    <Compile Include="Messaging\IDirectResponseProtocolMessage.cs" />
    <Compile Include="Messaging\EmptyDictionary.cs" />
    <Compile Include="Messaging\EmptyEnumerator.cs" />
    <Compile Include="Messaging\EmptyList.cs" />
    <Compile Include="Messaging\ErrorUtilities.cs" />
    <Compile Include="Messaging\IDirectSslWebRequestHandler.cs" />
    <Compile Include="Messaging\IProtocolMessageWithExtensions.cs" />
    <Compile Include="Messaging\InternalErrorException.cs" />
    <Compile Include="Messaging\NetworkDirectWebResponse.cs" />
    <Compile Include="Messaging\Reflection\IMessagePartEncoder.cs" />
    <Compile Include="OAuth\ChannelElements\OAuthConsumerMessageFactory.cs" />
    <Compile Include="OAuth\ChannelElements\ITokenGenerator.cs" />
    <Compile Include="OAuth\ChannelElements\ITokenManager.cs" />
    <Compile Include="OAuth\ChannelElements\OAuthHttpMethodBindingElement.cs" />
    <Compile Include="OAuth\ChannelElements\PlaintextSigningBindingElement.cs" />
    <Compile Include="OAuth\ChannelElements\HmacSha1SigningBindingElement.cs" />
    <Compile Include="OAuth\ChannelElements\SigningBindingElementChain.cs" />
    <Compile Include="OAuth\ChannelElements\StandardTokenGenerator.cs" />
    <Compile Include="OAuth\ChannelElements\TokenType.cs" />
    <Compile Include="OAuth\ConsumerBase.cs" />
    <Compile Include="OAuth\DesktopConsumer.cs" />
    <Compile Include="GlobalSuppressions.cs" />
    <Compile Include="OAuth\Messages\ITokenSecretContainingMessage.cs" />
    <Compile Include="Messaging\ChannelEventArgs.cs" />
    <Compile Include="Messaging\ITamperProtectionChannelBindingElement.cs" />
    <Compile Include="OAuth\OAuthStrings.Designer.cs">
      <AutoGen>True</AutoGen>
      <DesignTime>True</DesignTime>
      <DependentUpon>OAuthStrings.resx</DependentUpon>
    </Compile>
    <Compile Include="OAuth\ServiceProviderDescription.cs" />
    <Compile Include="OAuth\Messages\ITokenContainingMessage.cs" />
    <Compile Include="OAuth\Messages\SignedMessageBase.cs" />
    <Compile Include="Messaging\Bindings\NonceMemoryStore.cs" />
    <Compile Include="OAuth\ChannelElements\SigningBindingElementBase.cs" />
    <Compile Include="OAuth\WebConsumer.cs" />
    <Compile Include="Messaging\IDirectWebRequestHandler.cs" />
    <Compile Include="OAuth\ChannelElements\ITamperResistantOAuthMessage.cs" />
    <Compile Include="OAuth\Messages\MessageBase.cs" />
    <Compile Include="OAuth\Messages\AuthorizedTokenRequest.cs" />
    <Compile Include="Messaging\Bindings\INonceStore.cs" />
    <Compile Include="Messaging\Bindings\StandardReplayProtectionBindingElement.cs" />
    <Compile Include="Messaging\MessagePartAttribute.cs" />
    <Compile Include="Messaging\MessageProtections.cs" />
    <Compile Include="Messaging\IChannelBindingElement.cs" />
    <Compile Include="Messaging\Bindings\ReplayedMessageException.cs" />
    <Compile Include="Messaging\Bindings\ExpiredMessageException.cs" />
    <Compile Include="Messaging\Bindings\InvalidSignatureException.cs" />
    <Compile Include="Messaging\Bindings\IReplayProtectedProtocolMessage.cs" />
    <Compile Include="Messaging\Bindings\IExpiringProtocolMessage.cs" />
    <Compile Include="OAuth\Messages\AccessProtectedResourceRequest.cs" />
    <Compile Include="OAuth\Messages\AuthorizedTokenResponse.cs" />
    <Compile Include="OAuth\Messages\UserAuthorizationResponse.cs" />
    <Compile Include="OAuth\Messages\UserAuthorizationRequest.cs" />
    <Compile Include="OAuth\Messages\UnauthorizedTokenResponse.cs" />
    <Compile Include="Messaging\Channel.cs" />
    <Compile Include="Messaging\HttpRequestInfo.cs" />
    <Compile Include="Messaging\IDirectedProtocolMessage.cs" />
    <Compile Include="Messaging\IMessageFactory.cs" />
    <Compile Include="Messaging\ITamperResistantProtocolMessage.cs" />
    <Compile Include="Messaging\MessageSerializer.cs" />
    <Compile Include="Messaging\MessagingStrings.Designer.cs">
      <AutoGen>True</AutoGen>
      <DesignTime>True</DesignTime>
      <DependentUpon>MessagingStrings.resx</DependentUpon>
    </Compile>
    <Compile Include="Messaging\MessagingUtilities.cs" />
    <Compile Include="Messaging\Bindings\StandardExpirationBindingElement.cs" />
    <Compile Include="Messaging\Reflection\ValueMapping.cs" />
    <Compile Include="Messaging\Reflection\MessageDescription.cs" />
    <Compile Include="Messaging\Reflection\MessageDictionary.cs" />
    <Compile Include="Messaging\Reflection\MessagePart.cs" />
    <Compile Include="Messaging\UnprotectedMessageException.cs" />
    <Compile Include="OAuth\ChannelElements\OAuthChannel.cs" />
    <Compile Include="Messaging\UserAgentResponse.cs" />
    <Compile Include="Messaging\IProtocolMessage.cs" />
    <Compile Include="Logger.cs" />
    <Compile Include="Loggers\ILog.cs" />
    <Compile Include="Loggers\Log4NetLogger.cs" />
    <Compile Include="Loggers\NoOpLogger.cs" />
    <Compile Include="Loggers\TraceLogger.cs" />
    <Compile Include="Messaging\HttpDeliveryMethods.cs" />
    <Compile Include="Messaging\MessageTransport.cs" />
    <Compile Include="OAuth\ChannelElements\OAuthServiceProviderMessageFactory.cs" />
    <Compile Include="Messaging\ProtocolException.cs" />
    <Compile Include="OpenId\Association.cs" />
    <Compile Include="OpenId\AssociationMemoryStore.cs" />
    <Compile Include="OpenId\Associations.cs" />
    <Compile Include="OpenId\ChannelElements\BackwardCompatibilityBindingElement.cs" />
    <Compile Include="OpenId\ChannelElements\ExtensionsBindingElement.cs" />
    <Compile Include="OpenId\ChannelElements\IOpenIdExtensionFactory.cs" />
    <Compile Include="OpenId\ChannelElements\IPrivateSecretStore.cs" />
    <Compile Include="OpenId\ChannelElements\ITamperResistantOpenIdMessage.cs" />
    <Compile Include="OpenId\ChannelElements\OriginalStringUriEncoder.cs" />
    <Compile Include="OpenId\ChannelElements\ReturnToNonceBindingElement.cs" />
    <Compile Include="OpenId\ChannelElements\SigningBindingElement.cs" />
    <Compile Include="OpenId\ChannelElements\KeyValueFormEncoding.cs" />
    <Compile Include="OpenId\ChannelElements\OpenIdChannel.cs" />
    <Compile Include="OpenId\ChannelElements\OpenIdMessageFactory.cs" />
    <Compile Include="OpenId\ChannelElements\ReturnToSignatureBindingElement.cs" />
    <Compile Include="OpenId\Configuration.cs" />
    <Compile Include="OpenId\Extensions\AliasManager.cs" />
    <Compile Include="OpenId\Extensions\ExtensionBase.cs" />
    <Compile Include="OpenId\Extensions\ExtensionArgumentsManager.cs" />
    <Compile Include="OpenId\Extensions\OpenIdExtensionFactory.cs" />
    <Compile Include="OpenId\Extensions\SimpleRegistration\ClaimsRequest.cs" />
    <Compile Include="OpenId\Extensions\SimpleRegistration\ClaimsResponse.cs" />
    <Compile Include="OpenId\Extensions\SimpleRegistration\Constants.cs" />
    <Compile Include="OpenId\Extensions\SimpleRegistration\DemandLevel.cs" />
    <Compile Include="OpenId\Extensions\SimpleRegistration\Gender.cs" />
    <Compile Include="OpenId\Identifier.cs" />
    <Compile Include="OpenId\Messages\CheckAuthenticationRequest.cs" />
    <Compile Include="OpenId\Messages\CheckAuthenticationResponse.cs" />
    <Compile Include="OpenId\Messages\CheckIdRequest.cs" />
    <Compile Include="OpenId\Messages\IndirectResponseBase.cs" />
    <Compile Include="OpenId\Messages\IndirectSignedResponse.cs" />
    <Compile Include="OpenId\Messages\IOpenIdMessageExtension.cs" />
    <Compile Include="OpenId\Messages\NegativeAssertionResponse.cs" />
    <Compile Include="OpenId\Messages\PositiveAssertionResponse.cs" />
    <Compile Include="OpenId\Messages\SignedResponseRequest.cs" />
    <Compile Include="OpenId\NoDiscoveryIdentifier.cs" />
    <Compile Include="OpenId\OpenIdUtilities.cs" />
    <Compile Include="OpenId\PrivateSecretMemoryStore.cs" />
    <Compile Include="OpenId\Provider\AuthenticationRequest.cs" />
    <Compile Include="OpenId\Provider\AutoResponsiveRequest.cs" />
    <Compile Include="OpenId\Provider\IAuthenticationRequest.cs" />
    <Compile Include="OpenId\Provider\IProviderApplicationStore.cs" />
    <Compile Include="OpenId\Provider\IRequest.cs" />
    <Compile Include="OpenId\Provider\Request.cs" />
    <Compile Include="OpenId\Provider\StandardProviderApplicationStore.cs" />
    <Compile Include="OpenId\Realm.cs" />
    <Compile Include="OpenId\RelyingPartyDescription.cs" />
    <Compile Include="OpenId\DiffieHellmanUtilities.cs" />
    <Compile Include="OpenId\DiffieHellman\DHKeyGeneration.cs" />
    <Compile Include="OpenId\DiffieHellman\DHParameters.cs" />
    <Compile Include="OpenId\DiffieHellman\DiffieHellman.cs" />
    <Compile Include="OpenId\DiffieHellman\DiffieHellmanManaged.cs" />
    <Compile Include="OpenId\DiffieHellman\mono\BigInteger.cs" />
    <Compile Include="OpenId\DiffieHellman\mono\ConfidenceFactor.cs" />
    <Compile Include="OpenId\DiffieHellman\mono\NextPrimeFinder.cs" />
    <Compile Include="OpenId\DiffieHellman\mono\PrimalityTests.cs" />
    <Compile Include="OpenId\DiffieHellman\mono\PrimeGeneratorBase.cs" />
    <Compile Include="OpenId\DiffieHellman\mono\SequentialSearchPrimeGeneratorBase.cs" />
    <Compile Include="OpenId\HmacShaAssociation.cs" />
    <Compile Include="OpenId\IAssociationStore.cs" />
    <Compile Include="OpenId\Messages\AssociateUnencryptedRequest.cs" />
    <Compile Include="OpenId\Provider\OpenIdProvider.cs" />
    <Compile Include="OpenId\Messages\AssociateDiffieHellmanRequest.cs" />
    <Compile Include="OpenId\Messages\AssociateDiffieHellmanResponse.cs" />
    <Compile Include="OpenId\Messages\AssociateRequest.cs" />
    <Compile Include="OpenId\Messages\AssociateSuccessfulResponse.cs" />
    <Compile Include="OpenId\Messages\AssociateUnencryptedResponse.cs" />
    <Compile Include="OpenId\Messages\AssociateUnsuccessfulResponse.cs" />
    <Compile Include="OpenId\Messages\IndirectErrorResponse.cs" />
    <Compile Include="OpenId\Messages\DirectErrorResponse.cs" />
    <Compile Include="OpenId\Messages\RequestBase.cs" />
    <Compile Include="OpenId\Messages\DirectResponseBase.cs" />
    <Compile Include="OpenId\RelyingParty\AssociationPreference.cs" />
    <Compile Include="OpenId\RelyingParty\AuthenticationRequest.cs" />
    <Compile Include="OpenId\RelyingParty\AuthenticationRequestMode.cs" />
    <Compile Include="OpenId\RelyingParty\NegativeAuthenticationResponse.cs" />
    <Compile Include="OpenId\RelyingParty\PositiveAuthenticationResponse.cs" />
    <Compile Include="OpenId\RelyingParty\AuthenticationStatus.cs" />
    <Compile Include="OpenId\RelyingParty\FailedAuthenticationResponse.cs" />
    <Compile Include="OpenId\RelyingParty\IAuthenticationRequest.cs" />
    <Compile Include="OpenId\RelyingParty\IAuthenticationResponse.cs" />
    <Compile Include="OpenId\RelyingParty\IProviderEndpoint.cs" />
    <Compile Include="OpenId\RelyingParty\ISetupRequiredAuthenticationResponse.cs" />
    <Compile Include="OpenId\RelyingParty\IXrdsProviderEndpoint.cs" />
    <Compile Include="OpenId\RelyingParty\OpenIdRelyingParty.cs" />
    <Compile Include="OpenId\OpenIdStrings.Designer.cs">
      <DependentUpon>OpenIdStrings.resx</DependentUpon>
      <DesignTime>True</DesignTime>
      <AutoGen>True</AutoGen>
    </Compile>
    <Compile Include="OpenId\Protocol.cs" />
    <Compile Include="OpenId\ProviderEndpointDescription.cs" />
    <Compile Include="OpenId\Provider\ProviderSecuritySettings.cs" />
    <Compile Include="OpenId\RelyingParty\IRelyingPartyApplicationStore.cs" />
    <Compile Include="OpenId\RelyingParty\RelyingPartySecuritySettings.cs" />
    <Compile Include="OpenId\RelyingParty\ServiceEndpoint.cs" />
    <Compile Include="OpenId\OpenIdXrdsHelper.cs" />
    <Compile Include="OpenId\RelyingParty\StandardRelyingPartyApplicationStore.cs" />
    <Compile Include="OpenId\SecuritySettings.cs" />
    <Compile Include="Messaging\UntrustedWebRequestHandler.cs" />
    <Compile Include="OpenId\UriIdentifier.cs" />
    <Compile Include="OpenId\XriIdentifier.cs" />
    <Compile Include="Properties\AssemblyInfo.cs" />
    <Compile Include="OAuth\Messages\UnauthorizedTokenRequest.cs" />
    <Compile Include="OAuth\ChannelElements\RsaSha1SigningBindingElement.cs" />
    <Compile Include="Messaging\StandardWebRequestHandler.cs" />
    <Compile Include="Messaging\MessageReceivingEndpoint.cs" />
    <Compile Include="Util.cs" />
    <Compile Include="OAuth\Protocol.cs" />
    <Compile Include="OAuth\ServiceProvider.cs" />
    <Compile Include="Strings.Designer.cs">
      <AutoGen>True</AutoGen>
      <DesignTime>True</DesignTime>
      <DependentUpon>Strings.resx</DependentUpon>
    </Compile>
    <Compile Include="UriUtil.cs" />
    <Compile Include="Xrds\XrdsStrings.Designer.cs">
      <AutoGen>True</AutoGen>
      <DesignTime>True</DesignTime>
      <DependentUpon>XrdsStrings.resx</DependentUpon>
    </Compile>
    <Compile Include="Yadis\ContentTypes.cs" />
    <Compile Include="Yadis\DiscoveryResult.cs" />
    <Compile Include="Yadis\HtmlParser.cs" />
    <Compile Include="Xrds\ServiceElement.cs" />
    <Compile Include="Xrds\TypeElement.cs" />
    <Compile Include="Xrds\UriElement.cs" />
    <Compile Include="Xrds\XrdElement.cs" />
    <Compile Include="Xrds\XrdsDocument.cs" />
    <Compile Include="Xrds\XrdsNode.cs" />
    <Compile Include="Yadis\Yadis.cs" />
  </ItemGroup>
  <ItemGroup>
    <None Include="OAuth\ClassDiagram.cd" />
    <None Include="OAuth\Messages\OAuth Messages.cd" />
    <None Include="Messaging\Bindings\Bindings.cd" />
    <None Include="Messaging\Exceptions.cd" />
    <None Include="Messaging\Messaging.cd" />
  </ItemGroup>
  <ItemGroup>
    <EmbeddedResource Include="Messaging\MessagingStrings.resx">
      <Generator>ResXFileCodeGenerator</Generator>
      <LastGenOutput>MessagingStrings.Designer.cs</LastGenOutput>
    </EmbeddedResource>
    <EmbeddedResource Include="OAuth\OAuthStrings.resx">
      <Generator>ResXFileCodeGenerator</Generator>
      <LastGenOutput>OAuthStrings.Designer.cs</LastGenOutput>
    </EmbeddedResource>
    <EmbeddedResource Include="OpenId\OpenIdStrings.resx">
      <Generator>ResXFileCodeGenerator</Generator>
      <LastGenOutput>OpenIdStrings.Designer.cs</LastGenOutput>
    </EmbeddedResource>
    <EmbeddedResource Include="Strings.resx">
      <Generator>ResXFileCodeGenerator</Generator>
      <LastGenOutput>Strings.Designer.cs</LastGenOutput>
      <SubType>Designer</SubType>
    </EmbeddedResource>
    <EmbeddedResource Include="Xrds\XrdsStrings.resx">
      <Generator>ResXFileCodeGenerator</Generator>
      <LastGenOutput>XrdsStrings.Designer.cs</LastGenOutput>
    </EmbeddedResource>
  </ItemGroup>
  <Import Project="$(MSBuildToolsPath)\Microsoft.CSharp.targets" />
  <Import Project="..\..\tools\DotNetOpenAuth.Versioning.targets" />
=======
﻿<?xml version="1.0" encoding="utf-8"?>
<Project ToolsVersion="3.5" DefaultTargets="Build" xmlns="http://schemas.microsoft.com/developer/msbuild/2003">
  <PropertyGroup>
    <Configuration Condition=" '$(Configuration)' == '' ">Debug</Configuration>
    <Platform Condition=" '$(Platform)' == '' ">AnyCPU</Platform>
    <ProductVersion>9.0.30729</ProductVersion>
    <SchemaVersion>2.0</SchemaVersion>
    <ProjectGuid>{3191B653-F76D-4C1A-9A5A-347BC3AAAAB7}</ProjectGuid>
    <OutputType>Library</OutputType>
    <AppDesignerFolder>Properties</AppDesignerFolder>
    <RootNamespace>DotNetOpenAuth</RootNamespace>
    <AssemblyName>DotNetOpenAuth</AssemblyName>
    <TargetFrameworkVersion>v3.5</TargetFrameworkVersion>
    <FileAlignment>512</FileAlignment>
  </PropertyGroup>
  <PropertyGroup Condition=" '$(Configuration)|$(Platform)' == 'Debug|AnyCPU' ">
    <DebugSymbols>true</DebugSymbols>
    <DebugType>full</DebugType>
    <Optimize>false</Optimize>
    <OutputPath>..\..\bin\Debug\</OutputPath>
    <DefineConstants>DEBUG;TRACE</DefineConstants>
    <ErrorReport>prompt</ErrorReport>
    <WarningLevel>4</WarningLevel>
    <AllowUnsafeBlocks>false</AllowUnsafeBlocks>
    <DocumentationFile>..\..\bin\Debug\DotNetOpenAuth.xml</DocumentationFile>
    <RunCodeAnalysis>false</RunCodeAnalysis>
    <CodeAnalysisRules>-Microsoft.Design#CA1054;-Microsoft.Design#CA1056;-Microsoft.Design#CA1055</CodeAnalysisRules>
  </PropertyGroup>
  <PropertyGroup Condition=" '$(Configuration)|$(Platform)' == 'Release|AnyCPU' ">
    <DebugType>pdbonly</DebugType>
    <Optimize>true</Optimize>
    <OutputPath>..\..\bin\Release\</OutputPath>
    <DefineConstants>TRACE</DefineConstants>
    <ErrorReport>prompt</ErrorReport>
    <WarningLevel>4</WarningLevel>
    <AllowUnsafeBlocks>false</AllowUnsafeBlocks>
    <DocumentationFile>..\..\bin\debug\DotNetOpenAuth.xml</DocumentationFile>
    <RunCodeAnalysis>true</RunCodeAnalysis>
    <CodeAnalysisRules>-Microsoft.Design#CA1054;-Microsoft.Design#CA1056;-Microsoft.Design#CA1055</CodeAnalysisRules>
  </PropertyGroup>
  <PropertyGroup Condition=" '$(Sign)' == 'true' ">
    <SignAssembly>true</SignAssembly>
    <AssemblyOriginatorKeyFile>..\official-build-key.pfx</AssemblyOriginatorKeyFile>
    <DefineConstants>$(DefineConstants);StrongNameSigned</DefineConstants>
  </PropertyGroup>
  <ItemGroup>
    <Reference Include="log4net, Version=1.2.10.0, Culture=neutral, PublicKeyToken=1b44e1d426115821, processorArchitecture=MSIL">
      <SpecificVersion>False</SpecificVersion>
      <HintPath>..\..\lib\log4net.dll</HintPath>
    </Reference>
    <Reference Include="System" />
    <Reference Include="System.Core">
      <RequiredTargetFramework>3.5</RequiredTargetFramework>
    </Reference>
    <Reference Include="System.Data" />
    <Reference Include="System.ServiceModel">
      <RequiredTargetFramework>3.0</RequiredTargetFramework>
    </Reference>
    <Reference Include="System.Web" />
    <Reference Include="System.XML" />
    <Reference Include="System.Xml.Linq">
      <RequiredTargetFramework>3.5</RequiredTargetFramework>
    </Reference>
  </ItemGroup>
  <ItemGroup>
    <Compile Include="Messaging\EmptyDictionary.cs" />
    <Compile Include="Messaging\EmptyEnumerator.cs" />
    <Compile Include="Messaging\EmptyList.cs" />
    <Compile Include="Messaging\ErrorUtilities.cs" />
    <Compile Include="Messaging\Reflection\IMessagePartEncoder.cs" />
    <Compile Include="OAuth\ChannelElements\IConsumerCertificateProvider.cs" />
    <Compile Include="OAuth\ChannelElements\OAuthConsumerMessageTypeProvider.cs" />
    <Compile Include="OAuth\ChannelElements\ITokenGenerator.cs" />
    <Compile Include="OAuth\ChannelElements\ITokenManager.cs" />
    <Compile Include="OAuth\ChannelElements\OAuthHttpMethodBindingElement.cs" />
    <Compile Include="OAuth\ChannelElements\PlaintextSigningBindingElement.cs" />
    <Compile Include="OAuth\ChannelElements\HmacSha1SigningBindingElement.cs" />
    <Compile Include="OAuth\ChannelElements\SigningBindingElementChain.cs" />
    <Compile Include="OAuth\ChannelElements\StandardTokenGenerator.cs" />
    <Compile Include="OAuth\ChannelElements\TokenType.cs" />
    <Compile Include="OAuth\ConsumerBase.cs" />
    <Compile Include="OAuth\DesktopConsumer.cs" />
    <Compile Include="GlobalSuppressions.cs" />
    <Compile Include="OAuth\Messages\ITokenSecretContainingMessage.cs" />
    <Compile Include="Messaging\ChannelEventArgs.cs" />
    <Compile Include="Messaging\ITamperProtectionChannelBindingElement.cs" />
    <Compile Include="OAuth\OAuthStrings.Designer.cs">
      <AutoGen>True</AutoGen>
      <DesignTime>True</DesignTime>
      <DependentUpon>OAuthStrings.resx</DependentUpon>
    </Compile>
    <Compile Include="OAuth\ServiceProviderDescription.cs" />
    <Compile Include="OAuth\Messages\ITokenContainingMessage.cs" />
    <Compile Include="OAuth\Messages\SignedMessageBase.cs" />
    <Compile Include="Messaging\Bindings\NonceMemoryStore.cs" />
    <Compile Include="OAuth\ChannelElements\SigningBindingElementBase.cs" />
    <Compile Include="OAuth\WebConsumer.cs" />
    <Compile Include="OAuth\ChannelElements\IWebRequestHandler.cs" />
    <Compile Include="OAuth\ChannelElements\ITamperResistantOAuthMessage.cs" />
    <Compile Include="OAuth\Messages\MessageBase.cs" />
    <Compile Include="OAuth\Messages\AuthorizedTokenRequest.cs" />
    <Compile Include="Messaging\Bindings\INonceStore.cs" />
    <Compile Include="Messaging\Bindings\StandardReplayProtectionBindingElement.cs" />
    <Compile Include="Messaging\MessagePartAttribute.cs" />
    <Compile Include="Messaging\MessageProtections.cs" />
    <Compile Include="Messaging\IChannelBindingElement.cs" />
    <Compile Include="Messaging\Bindings\ReplayedMessageException.cs" />
    <Compile Include="Messaging\Bindings\ExpiredMessageException.cs" />
    <Compile Include="Messaging\Bindings\InvalidSignatureException.cs" />
    <Compile Include="Messaging\Bindings\IReplayProtectedProtocolMessage.cs" />
    <Compile Include="Messaging\Bindings\IExpiringProtocolMessage.cs" />
    <Compile Include="OAuth\Messages\AccessProtectedResourceRequest.cs" />
    <Compile Include="OAuth\Messages\AuthorizedTokenResponse.cs" />
    <Compile Include="OAuth\ChannelElements\IOAuthDirectedMessage.cs" />
    <Compile Include="OAuth\Messages\UserAuthorizationResponse.cs" />
    <Compile Include="OAuth\Messages\UserAuthorizationRequest.cs" />
    <Compile Include="OAuth\Messages\UnauthorizedTokenResponse.cs" />
    <Compile Include="Messaging\Channel.cs" />
    <Compile Include="Messaging\HttpRequestInfo.cs" />
    <Compile Include="Messaging\IDirectedProtocolMessage.cs" />
    <Compile Include="Messaging\IMessageTypeProvider.cs" />
    <Compile Include="Messaging\ITamperResistantProtocolMessage.cs" />
    <Compile Include="Messaging\MessageSerializer.cs" />
    <Compile Include="Messaging\MessagingStrings.Designer.cs">
      <AutoGen>True</AutoGen>
      <DesignTime>True</DesignTime>
      <DependentUpon>MessagingStrings.resx</DependentUpon>
    </Compile>
    <Compile Include="Messaging\MessagingUtilities.cs" />
    <Compile Include="Messaging\Bindings\StandardExpirationBindingElement.cs" />
    <Compile Include="Messaging\Reflection\ValueMapping.cs" />
    <Compile Include="Messaging\Reflection\MessageDescription.cs" />
    <Compile Include="Messaging\Reflection\MessageDictionary.cs" />
    <Compile Include="Messaging\Reflection\MessagePart.cs" />
    <Compile Include="Messaging\UnprotectedMessageException.cs" />
    <Compile Include="OAuth\ChannelElements\OAuthChannel.cs" />
    <Compile Include="Messaging\Response.cs" />
    <Compile Include="Messaging\IProtocolMessage.cs" />
    <Compile Include="Logger.cs" />
    <Compile Include="Loggers\ILog.cs" />
    <Compile Include="Loggers\Log4NetLogger.cs" />
    <Compile Include="Loggers\NoOpLogger.cs" />
    <Compile Include="Loggers\TraceLogger.cs" />
    <Compile Include="Messaging\HttpDeliveryMethods.cs" />
    <Compile Include="Messaging\MessageTransport.cs" />
    <Compile Include="OAuth\ChannelElements\OAuthServiceProviderMessageTypeProvider.cs" />
    <Compile Include="Messaging\ProtocolException.cs" />
    <Compile Include="Properties\AssemblyInfo.cs" />
    <Compile Include="OAuth\Messages\UnauthorizedTokenRequest.cs" />
    <Compile Include="OAuth\ChannelElements\RsaSha1SigningBindingElement.cs" />
    <Compile Include="OAuth\ChannelElements\StandardWebRequestHandler.cs" />
    <Compile Include="Messaging\MessageReceivingEndpoint.cs" />
    <Compile Include="Util.cs" />
    <Compile Include="OAuth\Protocol.cs" />
    <Compile Include="OAuth\ServiceProvider.cs" />
    <Compile Include="Strings.Designer.cs">
      <AutoGen>True</AutoGen>
      <DesignTime>True</DesignTime>
      <DependentUpon>Strings.resx</DependentUpon>
    </Compile>
    <Compile Include="UriUtil.cs" />
  </ItemGroup>
  <ItemGroup>
    <None Include="ClassDiagram.cd" />
    <None Include="OAuth\Messages\OAuth Messages.cd" />
    <None Include="Messaging\Bindings\Bindings.cd" />
    <None Include="Messaging\Exceptions.cd" />
    <None Include="Messaging\Messaging.cd" />
  </ItemGroup>
  <ItemGroup>
    <EmbeddedResource Include="Messaging\MessagingStrings.resx">
      <Generator>ResXFileCodeGenerator</Generator>
      <LastGenOutput>MessagingStrings.Designer.cs</LastGenOutput>
    </EmbeddedResource>
    <EmbeddedResource Include="OAuth\OAuthStrings.resx">
      <Generator>ResXFileCodeGenerator</Generator>
      <LastGenOutput>OAuthStrings.Designer.cs</LastGenOutput>
    </EmbeddedResource>
    <EmbeddedResource Include="Strings.resx">
      <Generator>ResXFileCodeGenerator</Generator>
      <LastGenOutput>Strings.Designer.cs</LastGenOutput>
      <SubType>Designer</SubType>
    </EmbeddedResource>
  </ItemGroup>
  <Import Project="$(MSBuildToolsPath)\Microsoft.CSharp.targets" />
  <Import Project="..\..\tools\DotNetOpenAuth.Versioning.targets" />
>>>>>>> 2af0f656
</Project><|MERGE_RESOLUTION|>--- conflicted
+++ resolved
@@ -1,4 +1,3 @@
-<<<<<<< HEAD
 ﻿<?xml version="1.0" encoding="utf-8"?>
 <Project ToolsVersion="3.5" DefaultTargets="Build" xmlns="http://schemas.microsoft.com/developer/msbuild/2003">
   <PropertyGroup>
@@ -87,6 +86,7 @@
     <Compile Include="Messaging\InternalErrorException.cs" />
     <Compile Include="Messaging\NetworkDirectWebResponse.cs" />
     <Compile Include="Messaging\Reflection\IMessagePartEncoder.cs" />
+    <Compile Include="OAuth\ChannelElements\IConsumerCertificateProvider.cs" />
     <Compile Include="OAuth\ChannelElements\OAuthConsumerMessageFactory.cs" />
     <Compile Include="OAuth\ChannelElements\ITokenGenerator.cs" />
     <Compile Include="OAuth\ChannelElements\ITokenManager.cs" />
@@ -326,192 +326,4 @@
   </ItemGroup>
   <Import Project="$(MSBuildToolsPath)\Microsoft.CSharp.targets" />
   <Import Project="..\..\tools\DotNetOpenAuth.Versioning.targets" />
-=======
-﻿<?xml version="1.0" encoding="utf-8"?>
-<Project ToolsVersion="3.5" DefaultTargets="Build" xmlns="http://schemas.microsoft.com/developer/msbuild/2003">
-  <PropertyGroup>
-    <Configuration Condition=" '$(Configuration)' == '' ">Debug</Configuration>
-    <Platform Condition=" '$(Platform)' == '' ">AnyCPU</Platform>
-    <ProductVersion>9.0.30729</ProductVersion>
-    <SchemaVersion>2.0</SchemaVersion>
-    <ProjectGuid>{3191B653-F76D-4C1A-9A5A-347BC3AAAAB7}</ProjectGuid>
-    <OutputType>Library</OutputType>
-    <AppDesignerFolder>Properties</AppDesignerFolder>
-    <RootNamespace>DotNetOpenAuth</RootNamespace>
-    <AssemblyName>DotNetOpenAuth</AssemblyName>
-    <TargetFrameworkVersion>v3.5</TargetFrameworkVersion>
-    <FileAlignment>512</FileAlignment>
-  </PropertyGroup>
-  <PropertyGroup Condition=" '$(Configuration)|$(Platform)' == 'Debug|AnyCPU' ">
-    <DebugSymbols>true</DebugSymbols>
-    <DebugType>full</DebugType>
-    <Optimize>false</Optimize>
-    <OutputPath>..\..\bin\Debug\</OutputPath>
-    <DefineConstants>DEBUG;TRACE</DefineConstants>
-    <ErrorReport>prompt</ErrorReport>
-    <WarningLevel>4</WarningLevel>
-    <AllowUnsafeBlocks>false</AllowUnsafeBlocks>
-    <DocumentationFile>..\..\bin\Debug\DotNetOpenAuth.xml</DocumentationFile>
-    <RunCodeAnalysis>false</RunCodeAnalysis>
-    <CodeAnalysisRules>-Microsoft.Design#CA1054;-Microsoft.Design#CA1056;-Microsoft.Design#CA1055</CodeAnalysisRules>
-  </PropertyGroup>
-  <PropertyGroup Condition=" '$(Configuration)|$(Platform)' == 'Release|AnyCPU' ">
-    <DebugType>pdbonly</DebugType>
-    <Optimize>true</Optimize>
-    <OutputPath>..\..\bin\Release\</OutputPath>
-    <DefineConstants>TRACE</DefineConstants>
-    <ErrorReport>prompt</ErrorReport>
-    <WarningLevel>4</WarningLevel>
-    <AllowUnsafeBlocks>false</AllowUnsafeBlocks>
-    <DocumentationFile>..\..\bin\debug\DotNetOpenAuth.xml</DocumentationFile>
-    <RunCodeAnalysis>true</RunCodeAnalysis>
-    <CodeAnalysisRules>-Microsoft.Design#CA1054;-Microsoft.Design#CA1056;-Microsoft.Design#CA1055</CodeAnalysisRules>
-  </PropertyGroup>
-  <PropertyGroup Condition=" '$(Sign)' == 'true' ">
-    <SignAssembly>true</SignAssembly>
-    <AssemblyOriginatorKeyFile>..\official-build-key.pfx</AssemblyOriginatorKeyFile>
-    <DefineConstants>$(DefineConstants);StrongNameSigned</DefineConstants>
-  </PropertyGroup>
-  <ItemGroup>
-    <Reference Include="log4net, Version=1.2.10.0, Culture=neutral, PublicKeyToken=1b44e1d426115821, processorArchitecture=MSIL">
-      <SpecificVersion>False</SpecificVersion>
-      <HintPath>..\..\lib\log4net.dll</HintPath>
-    </Reference>
-    <Reference Include="System" />
-    <Reference Include="System.Core">
-      <RequiredTargetFramework>3.5</RequiredTargetFramework>
-    </Reference>
-    <Reference Include="System.Data" />
-    <Reference Include="System.ServiceModel">
-      <RequiredTargetFramework>3.0</RequiredTargetFramework>
-    </Reference>
-    <Reference Include="System.Web" />
-    <Reference Include="System.XML" />
-    <Reference Include="System.Xml.Linq">
-      <RequiredTargetFramework>3.5</RequiredTargetFramework>
-    </Reference>
-  </ItemGroup>
-  <ItemGroup>
-    <Compile Include="Messaging\EmptyDictionary.cs" />
-    <Compile Include="Messaging\EmptyEnumerator.cs" />
-    <Compile Include="Messaging\EmptyList.cs" />
-    <Compile Include="Messaging\ErrorUtilities.cs" />
-    <Compile Include="Messaging\Reflection\IMessagePartEncoder.cs" />
-    <Compile Include="OAuth\ChannelElements\IConsumerCertificateProvider.cs" />
-    <Compile Include="OAuth\ChannelElements\OAuthConsumerMessageTypeProvider.cs" />
-    <Compile Include="OAuth\ChannelElements\ITokenGenerator.cs" />
-    <Compile Include="OAuth\ChannelElements\ITokenManager.cs" />
-    <Compile Include="OAuth\ChannelElements\OAuthHttpMethodBindingElement.cs" />
-    <Compile Include="OAuth\ChannelElements\PlaintextSigningBindingElement.cs" />
-    <Compile Include="OAuth\ChannelElements\HmacSha1SigningBindingElement.cs" />
-    <Compile Include="OAuth\ChannelElements\SigningBindingElementChain.cs" />
-    <Compile Include="OAuth\ChannelElements\StandardTokenGenerator.cs" />
-    <Compile Include="OAuth\ChannelElements\TokenType.cs" />
-    <Compile Include="OAuth\ConsumerBase.cs" />
-    <Compile Include="OAuth\DesktopConsumer.cs" />
-    <Compile Include="GlobalSuppressions.cs" />
-    <Compile Include="OAuth\Messages\ITokenSecretContainingMessage.cs" />
-    <Compile Include="Messaging\ChannelEventArgs.cs" />
-    <Compile Include="Messaging\ITamperProtectionChannelBindingElement.cs" />
-    <Compile Include="OAuth\OAuthStrings.Designer.cs">
-      <AutoGen>True</AutoGen>
-      <DesignTime>True</DesignTime>
-      <DependentUpon>OAuthStrings.resx</DependentUpon>
-    </Compile>
-    <Compile Include="OAuth\ServiceProviderDescription.cs" />
-    <Compile Include="OAuth\Messages\ITokenContainingMessage.cs" />
-    <Compile Include="OAuth\Messages\SignedMessageBase.cs" />
-    <Compile Include="Messaging\Bindings\NonceMemoryStore.cs" />
-    <Compile Include="OAuth\ChannelElements\SigningBindingElementBase.cs" />
-    <Compile Include="OAuth\WebConsumer.cs" />
-    <Compile Include="OAuth\ChannelElements\IWebRequestHandler.cs" />
-    <Compile Include="OAuth\ChannelElements\ITamperResistantOAuthMessage.cs" />
-    <Compile Include="OAuth\Messages\MessageBase.cs" />
-    <Compile Include="OAuth\Messages\AuthorizedTokenRequest.cs" />
-    <Compile Include="Messaging\Bindings\INonceStore.cs" />
-    <Compile Include="Messaging\Bindings\StandardReplayProtectionBindingElement.cs" />
-    <Compile Include="Messaging\MessagePartAttribute.cs" />
-    <Compile Include="Messaging\MessageProtections.cs" />
-    <Compile Include="Messaging\IChannelBindingElement.cs" />
-    <Compile Include="Messaging\Bindings\ReplayedMessageException.cs" />
-    <Compile Include="Messaging\Bindings\ExpiredMessageException.cs" />
-    <Compile Include="Messaging\Bindings\InvalidSignatureException.cs" />
-    <Compile Include="Messaging\Bindings\IReplayProtectedProtocolMessage.cs" />
-    <Compile Include="Messaging\Bindings\IExpiringProtocolMessage.cs" />
-    <Compile Include="OAuth\Messages\AccessProtectedResourceRequest.cs" />
-    <Compile Include="OAuth\Messages\AuthorizedTokenResponse.cs" />
-    <Compile Include="OAuth\ChannelElements\IOAuthDirectedMessage.cs" />
-    <Compile Include="OAuth\Messages\UserAuthorizationResponse.cs" />
-    <Compile Include="OAuth\Messages\UserAuthorizationRequest.cs" />
-    <Compile Include="OAuth\Messages\UnauthorizedTokenResponse.cs" />
-    <Compile Include="Messaging\Channel.cs" />
-    <Compile Include="Messaging\HttpRequestInfo.cs" />
-    <Compile Include="Messaging\IDirectedProtocolMessage.cs" />
-    <Compile Include="Messaging\IMessageTypeProvider.cs" />
-    <Compile Include="Messaging\ITamperResistantProtocolMessage.cs" />
-    <Compile Include="Messaging\MessageSerializer.cs" />
-    <Compile Include="Messaging\MessagingStrings.Designer.cs">
-      <AutoGen>True</AutoGen>
-      <DesignTime>True</DesignTime>
-      <DependentUpon>MessagingStrings.resx</DependentUpon>
-    </Compile>
-    <Compile Include="Messaging\MessagingUtilities.cs" />
-    <Compile Include="Messaging\Bindings\StandardExpirationBindingElement.cs" />
-    <Compile Include="Messaging\Reflection\ValueMapping.cs" />
-    <Compile Include="Messaging\Reflection\MessageDescription.cs" />
-    <Compile Include="Messaging\Reflection\MessageDictionary.cs" />
-    <Compile Include="Messaging\Reflection\MessagePart.cs" />
-    <Compile Include="Messaging\UnprotectedMessageException.cs" />
-    <Compile Include="OAuth\ChannelElements\OAuthChannel.cs" />
-    <Compile Include="Messaging\Response.cs" />
-    <Compile Include="Messaging\IProtocolMessage.cs" />
-    <Compile Include="Logger.cs" />
-    <Compile Include="Loggers\ILog.cs" />
-    <Compile Include="Loggers\Log4NetLogger.cs" />
-    <Compile Include="Loggers\NoOpLogger.cs" />
-    <Compile Include="Loggers\TraceLogger.cs" />
-    <Compile Include="Messaging\HttpDeliveryMethods.cs" />
-    <Compile Include="Messaging\MessageTransport.cs" />
-    <Compile Include="OAuth\ChannelElements\OAuthServiceProviderMessageTypeProvider.cs" />
-    <Compile Include="Messaging\ProtocolException.cs" />
-    <Compile Include="Properties\AssemblyInfo.cs" />
-    <Compile Include="OAuth\Messages\UnauthorizedTokenRequest.cs" />
-    <Compile Include="OAuth\ChannelElements\RsaSha1SigningBindingElement.cs" />
-    <Compile Include="OAuth\ChannelElements\StandardWebRequestHandler.cs" />
-    <Compile Include="Messaging\MessageReceivingEndpoint.cs" />
-    <Compile Include="Util.cs" />
-    <Compile Include="OAuth\Protocol.cs" />
-    <Compile Include="OAuth\ServiceProvider.cs" />
-    <Compile Include="Strings.Designer.cs">
-      <AutoGen>True</AutoGen>
-      <DesignTime>True</DesignTime>
-      <DependentUpon>Strings.resx</DependentUpon>
-    </Compile>
-    <Compile Include="UriUtil.cs" />
-  </ItemGroup>
-  <ItemGroup>
-    <None Include="ClassDiagram.cd" />
-    <None Include="OAuth\Messages\OAuth Messages.cd" />
-    <None Include="Messaging\Bindings\Bindings.cd" />
-    <None Include="Messaging\Exceptions.cd" />
-    <None Include="Messaging\Messaging.cd" />
-  </ItemGroup>
-  <ItemGroup>
-    <EmbeddedResource Include="Messaging\MessagingStrings.resx">
-      <Generator>ResXFileCodeGenerator</Generator>
-      <LastGenOutput>MessagingStrings.Designer.cs</LastGenOutput>
-    </EmbeddedResource>
-    <EmbeddedResource Include="OAuth\OAuthStrings.resx">
-      <Generator>ResXFileCodeGenerator</Generator>
-      <LastGenOutput>OAuthStrings.Designer.cs</LastGenOutput>
-    </EmbeddedResource>
-    <EmbeddedResource Include="Strings.resx">
-      <Generator>ResXFileCodeGenerator</Generator>
-      <LastGenOutput>Strings.Designer.cs</LastGenOutput>
-      <SubType>Designer</SubType>
-    </EmbeddedResource>
-  </ItemGroup>
-  <Import Project="$(MSBuildToolsPath)\Microsoft.CSharp.targets" />
-  <Import Project="..\..\tools\DotNetOpenAuth.Versioning.targets" />
->>>>>>> 2af0f656
 </Project>