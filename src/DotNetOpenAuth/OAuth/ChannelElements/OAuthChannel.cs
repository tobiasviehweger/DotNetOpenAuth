--- conflicted
+++ resolved
@@ -259,11 +259,7 @@
 		/// </summary>
 		/// <param name="message">The message.</param>
 		/// <returns>"POST", "GET" or some other similar http verb.</returns>
-<<<<<<< HEAD
-		private string GetHttpMethod(IDirectedProtocolMessage message) {
-=======
 		private static string GetHttpMethod(IDirectedProtocolMessage message) {
->>>>>>> 5c937f16
 			Contract.Requires(message != null);
 			ErrorUtilities.VerifyArgumentNotNull(message, "message");
 
