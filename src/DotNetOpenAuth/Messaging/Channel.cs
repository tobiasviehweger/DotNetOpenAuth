﻿//-----------------------------------------------------------------------
// <copyright file="Channel.cs" company="Andrew Arnott">
//     Copyright (c) Andrew Arnott. All rights reserved.
// </copyright>
//-----------------------------------------------------------------------

namespace DotNetOpenAuth.Messaging {
	using System;
	using System.Collections.Generic;
	using System.Collections.ObjectModel;
	using System.Diagnostics;
	using System.Diagnostics.CodeAnalysis;
	using System.Diagnostics.Contracts;
	using System.Globalization;
	using System.IO;
	using System.Linq;
	using System.Net;
	using System.Net.Cache;
	using System.Text;
	using System.Threading;
	using System.Web;
	using DotNetOpenAuth.Messaging.Reflection;

	/// <summary>
	/// Manages sending direct messages to a remote party and receiving responses.
	/// </summary>
	[ContractVerification(true)]
	[ContractClass(typeof(ChannelContract))]
	public abstract class Channel : IDisposable {
		/// <summary>
		/// The encoding to use when writing out POST entity strings.
		/// </summary>
		private static readonly Encoding PostEntityEncoding = new UTF8Encoding(false);

		/// <summary>
		/// The maximum allowable size for a 301 Redirect response before we send
		/// a 200 OK response with a scripted form POST with the parameters instead
		/// in order to ensure successfully sending a large payload to another server
		/// that might have a maximum allowable size restriction on its GET request.
		/// </summary>
		private const int IndirectMessageGetToPostThreshold = 2 * 1024; // 2KB, recommended by OpenID group

		/// <summary>
		/// A list of binding elements in the order they must be applied to outgoing messages.
		/// </summary>
		[DebuggerBrowsable(DebuggerBrowsableState.Never)]
		private readonly List<IChannelBindingElement> outgoingBindingElements = new List<IChannelBindingElement>();

		/// <summary>
		/// A list of binding elements in the order they must be applied to incoming messages.
		/// </summary>
		private readonly List<IChannelBindingElement> incomingBindingElements = new List<IChannelBindingElement>();

		/// <summary>
		/// The template for indirect messages that require form POST to forward through the user agent.
		/// </summary>
		/// <remarks>
		/// We are intentionally using " instead of the html single quote ' below because
		/// the HtmlEncode'd values that we inject will only escape the double quote, so
		/// only the double-quote used around these values is safe.
		/// </remarks>
		private const string IndirectMessageFormPostFormat = @"
<html>
<body onload=""var btn = document.getElementById('submit_button'); btn.disabled = true; btn.value = 'Login in progress'; document.getElementById('openid_message').submit()"">
<form id=""openid_message"" action=""{0}"" method=""post"" accept-charset=""UTF-8"" enctype=""application/x-www-form-urlencoded"" onSubmit=""var btn = document.getElementById('submit_button'); btn.disabled = true; btn.value = 'Login in progress'; return true;"">
{1}
	<input id=""submit_button"" type=""submit"" value=""Continue"" />
</form>
</body>
</html>
";

		/// <summary>
		/// The default cache of message descriptions to use unless they are customized.
		/// </summary>
		/// <remarks>
		/// This is a perf optimization, so that we don't reflect over every message type
		/// every time a channel is constructed.
		/// </remarks>
		private static MessageDescriptionCollection defaultMessageDescriptions = new MessageDescriptionCollection();

		/// <summary>
		/// A cache of reflected message types that may be sent or received on this channel.
		/// </summary>
		private MessageDescriptionCollection messageDescriptions = defaultMessageDescriptions;

		/// <summary>
		/// A tool that can figure out what kind of message is being received
		/// so it can be deserialized.
		/// </summary>
		private IMessageFactory messageTypeProvider;

		/// <summary>
		/// Backing store for the <see cref="CachePolicy"/> property.
		/// </summary>
		private RequestCachePolicy cachePolicy = new HttpRequestCachePolicy(HttpRequestCacheLevel.NoCacheNoStore);

		/// <summary>
		/// Initializes a new instance of the <see cref="Channel"/> class.
		/// </summary>
		/// <param name="messageTypeProvider">
		/// A class prepared to analyze incoming messages and indicate what concrete
		/// message types can deserialize from it.
		/// </param>
		/// <param name="bindingElements">The binding elements to use in sending and receiving messages.</param>
		protected Channel(IMessageFactory messageTypeProvider, params IChannelBindingElement[] bindingElements) {
			Contract.Requires(messageTypeProvider != null);
			ErrorUtilities.VerifyArgumentNotNull(messageTypeProvider, "messageTypeProvider");

			this.messageTypeProvider = messageTypeProvider;
			this.WebRequestHandler = new StandardWebRequestHandler();
			this.outgoingBindingElements = new List<IChannelBindingElement>(ValidateAndPrepareBindingElements(bindingElements));
			this.incomingBindingElements = new List<IChannelBindingElement>(this.outgoingBindingElements);
			this.incomingBindingElements.Reverse();

			foreach (var element in this.outgoingBindingElements) {
				element.Channel = this;
			}
		}

		/// <summary>
		/// An event fired whenever a message is about to be encoded and sent.
		/// </summary>
		internal event EventHandler<ChannelEventArgs> Sending;

		/// <summary>
		/// Gets or sets an instance to a <see cref="IDirectWebRequestHandler"/> that will be used when 
		/// submitting HTTP requests and waiting for responses.
		/// </summary>
		/// <remarks>
		/// This defaults to a straightforward implementation, but can be set
		/// to a mock object for testing purposes.
		/// </remarks>
		public IDirectWebRequestHandler WebRequestHandler { get; set; }

		/// <summary>
		/// Gets or sets the message descriptions.
		/// </summary>
		internal MessageDescriptionCollection MessageDescriptions {
			get {
				Contract.Ensures(Contract.Result<MessageDescriptionCollection>() != null);
				return this.messageDescriptions;
			}

			set {
				Contract.Requires(value != null);
				ErrorUtilities.VerifyArgumentNotNull(value, "value");
				this.messageDescriptions = value;
			}
		}

		/// <summary>
		/// Gets the binding elements used by this channel, in no particular guaranteed order.
		/// </summary>
		protected internal ReadOnlyCollection<IChannelBindingElement> BindingElements {
			get {
				Contract.Ensures(Contract.Result<ReadOnlyCollection<IChannelBindingElement>>() != null);
				var result = this.outgoingBindingElements.AsReadOnly();
				Contract.Assume(result != null);  // should be an implicit BCL contract
				return result;
			}
		}

		/// <summary>
		/// Gets the binding elements used by this channel, in the order applied to outgoing messages.
		/// </summary>
		protected internal ReadOnlyCollection<IChannelBindingElement> OutgoingBindingElements {
			get { return this.outgoingBindingElements.AsReadOnly(); }
		}

		/// <summary>
		/// Gets the binding elements used by this channel, in the order applied to incoming messages.
		/// </summary>
		protected internal ReadOnlyCollection<IChannelBindingElement> IncomingBindingElements {
			get { return this.incomingBindingElements.AsReadOnly(); }
		}

		/// <summary>
		/// Gets or sets a value indicating whether this instance is disposed.
		/// </summary>
		/// <value>
		/// 	<c>true</c> if this instance is disposed; otherwise, <c>false</c>.
		/// </value>
		protected internal bool IsDisposed { get; set; }

		/// <summary>
		/// Gets a tool that can figure out what kind of message is being received
		/// so it can be deserialized.
		/// </summary>
		protected IMessageFactory MessageFactory {
			get { return this.messageTypeProvider; }
		}

		/// <summary>
		/// Gets or sets the cache policy to use for direct message requests.
		/// </summary>
		/// <value>Default is <see cref="HttpRequestCacheLevel.NoCacheNoStore"/>.</value>
		protected RequestCachePolicy CachePolicy {
			get {
				return this.cachePolicy;
			}

			set {
				Contract.Requires(value != null);
				ErrorUtilities.VerifyArgumentNotNull(value, "value");
				this.cachePolicy = value;
			}
		}

		/// <summary>
		/// Sends an indirect message (either a request or response) 
		/// or direct message response for transmission to a remote party
		/// and ends execution on the current page or handler.
		/// </summary>
		/// <param name="message">The one-way message to send</param>
		/// <exception cref="ThreadAbortException">Thrown by ASP.NET in order to prevent additional data from the page being sent to the client and corrupting the response.</exception>
		/// <remarks>
		/// Requires an HttpContext.Current context.
		/// </remarks>
		public void Send(IProtocolMessage message) {
			Contract.Requires(HttpContext.Current != null);
			Contract.Requires(message != null);
			this.PrepareResponse(message).Send();
		}

		/// <summary>
		/// Prepares an indirect message (either a request or response) 
		/// or direct message response for transmission to a remote party.
		/// </summary>
		/// <param name="message">The one-way message to send</param>
		/// <returns>The pending user agent redirect based message to be sent as an HttpResponse.</returns>
		public OutgoingWebResponse PrepareResponse(IProtocolMessage message) {
			Contract.Requires(message != null);
			Contract.Ensures(Contract.Result<OutgoingWebResponse>() != null);
			ErrorUtilities.VerifyArgumentNotNull(message, "message");

			this.ProcessOutgoingMessage(message);
			Logger.Channel.DebugFormat("Sending message: {0}", message.GetType().Name);

			switch (message.Transport) {
				case MessageTransport.Direct:
					// This is a response to a direct message.
					return this.PrepareDirectResponse(message);
				case MessageTransport.Indirect:
					var directedMessage = message as IDirectedProtocolMessage;
					ErrorUtilities.VerifyArgumentNamed(
						directedMessage != null,
						"message",
						MessagingStrings.IndirectMessagesMustImplementIDirectedProtocolMessage,
						typeof(IDirectedProtocolMessage).FullName);
					ErrorUtilities.VerifyArgumentNamed(
						directedMessage.Recipient != null,
						"message",
						MessagingStrings.DirectedMessageMissingRecipient);
					return this.PrepareIndirectResponse(directedMessage);
				default:
					throw ErrorUtilities.ThrowArgumentNamed(
						"message",
						MessagingStrings.UnrecognizedEnumValue,
						"Transport",
						message.Transport);
			}
		}

		/// <summary>
		/// Gets the protocol message embedded in the given HTTP request, if present.
		/// </summary>
		/// <returns>The deserialized message, if one is found.  Null otherwise.</returns>
		/// <remarks>
		/// Requires an HttpContext.Current context.
		/// </remarks>
		/// <exception cref="InvalidOperationException">Thrown when <see cref="HttpContext.Current"/> is null.</exception>
		public IDirectedProtocolMessage ReadFromRequest() {
			return this.ReadFromRequest(this.GetRequestFromContext());
		}

		/// <summary>
		/// Gets the protocol message embedded in the given HTTP request, if present.
		/// </summary>
		/// <typeparam name="TRequest">The expected type of the message to be received.</typeparam>
		/// <param name="request">The deserialized message, if one is found.  Null otherwise.</param>
		/// <returns>True if the expected message was recognized and deserialized.  False otherwise.</returns>
		/// <remarks>
		/// Requires an HttpContext.Current context.
		/// </remarks>
		/// <exception cref="InvalidOperationException">Thrown when <see cref="HttpContext.Current"/> is null.</exception>
		/// <exception cref="ProtocolException">Thrown when a request message of an unexpected type is received.</exception>
		public bool TryReadFromRequest<TRequest>(out TRequest request)
			where TRequest : class, IProtocolMessage {
			return TryReadFromRequest<TRequest>(this.GetRequestFromContext(), out request);
		}

		/// <summary>
		/// Gets the protocol message embedded in the given HTTP request, if present.
		/// </summary>
		/// <typeparam name="TRequest">The expected type of the message to be received.</typeparam>
		/// <param name="httpRequest">The request to search for an embedded message.</param>
		/// <param name="request">The deserialized message, if one is found.  Null otherwise.</param>
		/// <returns>True if the expected message was recognized and deserialized.  False otherwise.</returns>
		/// <exception cref="InvalidOperationException">Thrown when <see cref="HttpContext.Current"/> is null.</exception>
		/// <exception cref="ProtocolException">Thrown when a request message of an unexpected type is received.</exception>
		public bool TryReadFromRequest<TRequest>(HttpRequestInfo httpRequest, out TRequest request)
			where TRequest : class, IProtocolMessage {
			Contract.Requires(httpRequest != null);
			Contract.Ensures(Contract.Result<bool>() == (Contract.ValueAtReturn<TRequest>(out request) != null));

			IProtocolMessage untypedRequest = this.ReadFromRequest(httpRequest);
			if (untypedRequest == null) {
				request = null;
				return false;
			}

			request = untypedRequest as TRequest;
			ErrorUtilities.VerifyProtocol(request != null, MessagingStrings.UnexpectedMessageReceived, typeof(TRequest), untypedRequest.GetType());

			return true;
		}

		/// <summary>
		/// Gets the protocol message embedded in the given HTTP request, if present.
		/// </summary>
		/// <typeparam name="TRequest">The expected type of the message to be received.</typeparam>
		/// <returns>The deserialized message.</returns>
		/// <remarks>
		/// Requires an HttpContext.Current context.
		/// </remarks>
		/// <exception cref="InvalidOperationException">Thrown when <see cref="HttpContext.Current"/> is null.</exception>
		/// <exception cref="ProtocolException">Thrown if the expected message was not recognized in the response.</exception>
		[SuppressMessage("Microsoft.Design", "CA1004:GenericMethodsShouldProvideTypeParameter", Justification = "This returns and verifies the appropriate message type.")]
		public TRequest ReadFromRequest<TRequest>()
			where TRequest : class, IProtocolMessage {
			return this.ReadFromRequest<TRequest>(this.GetRequestFromContext());
		}

		/// <summary>
		/// Gets the protocol message that may be embedded in the given HTTP request.
		/// </summary>
		/// <typeparam name="TRequest">The expected type of the message to be received.</typeparam>
		/// <param name="httpRequest">The request to search for an embedded message.</param>
		/// <returns>The deserialized message, if one is found.  Null otherwise.</returns>
		/// <exception cref="ProtocolException">Thrown if the expected message was not recognized in the response.</exception>
		[SuppressMessage("Microsoft.Design", "CA1004:GenericMethodsShouldProvideTypeParameter", Justification = "This returns and verifies the appropriate message type.")]
		public TRequest ReadFromRequest<TRequest>(HttpRequestInfo httpRequest)
			where TRequest : class, IProtocolMessage {
			Contract.Requires(httpRequest != null);
			TRequest request;
			if (this.TryReadFromRequest<TRequest>(httpRequest, out request)) {
				return request;
			} else {
				throw ErrorUtilities.ThrowProtocol(MessagingStrings.ExpectedMessageNotReceived, typeof(TRequest));
			}
		}

		/// <summary>
		/// Gets the protocol message that may be embedded in the given HTTP request.
		/// </summary>
		/// <param name="httpRequest">The request to search for an embedded message.</param>
		/// <returns>The deserialized message, if one is found.  Null otherwise.</returns>
		public IDirectedProtocolMessage ReadFromRequest(HttpRequestInfo httpRequest) {
			Contract.Requires(httpRequest != null);
			ErrorUtilities.VerifyArgumentNotNull(httpRequest, "httpRequest");

			if (Logger.Channel.IsInfoEnabled && httpRequest.UrlBeforeRewriting != null) {
				Logger.Channel.InfoFormat("Scanning incoming request for messages: {0}", httpRequest.UrlBeforeRewriting.AbsoluteUri);
			}
			IDirectedProtocolMessage requestMessage = this.ReadFromRequestCore(httpRequest);
			if (requestMessage != null) {
				Logger.Channel.DebugFormat("Incoming request received: {0}", requestMessage.GetType().Name);
				this.ProcessIncomingMessage(requestMessage);
			}

			return requestMessage;
		}

		/// <summary>
		/// Sends a direct message to a remote party and waits for the response.
		/// </summary>
		/// <typeparam name="TResponse">The expected type of the message to be received.</typeparam>
		/// <param name="requestMessage">The message to send.</param>
		/// <returns>The remote party's response.</returns>
		/// <exception cref="ProtocolException">
		/// Thrown if no message is recognized in the response
		/// or an unexpected type of message is received.
		/// </exception>
		[SuppressMessage("Microsoft.Design", "CA1004:GenericMethodsShouldProvideTypeParameter", Justification = "This returns and verifies the appropriate message type.")]
		public TResponse Request<TResponse>(IDirectedProtocolMessage requestMessage)
			where TResponse : class, IProtocolMessage {
			Contract.Requires(requestMessage != null);
			Contract.Ensures(Contract.Result<TResponse>() != null);

			IProtocolMessage response = this.Request(requestMessage);
			ErrorUtilities.VerifyProtocol(response != null, MessagingStrings.ExpectedMessageNotReceived, typeof(TResponse));

			var expectedResponse = response as TResponse;
			ErrorUtilities.VerifyProtocol(expectedResponse != null, MessagingStrings.UnexpectedMessageReceived, typeof(TResponse), response.GetType());

			return expectedResponse;
		}

		/// <summary>
		/// Sends a direct message to a remote party and waits for the response.
		/// </summary>
		/// <param name="requestMessage">The message to send.</param>
		/// <returns>The remote party's response.  Guaranteed to never be null.</returns>
		/// <exception cref="ProtocolException">Thrown if the response does not include a protocol message.</exception>
		public IProtocolMessage Request(IDirectedProtocolMessage requestMessage) {
			Contract.Requires(requestMessage != null);
			ErrorUtilities.VerifyArgumentNotNull(requestMessage, "requestMessage");

			this.ProcessOutgoingMessage(requestMessage);
			Logger.Channel.DebugFormat("Sending {0} request.", requestMessage.GetType().Name);
			var responseMessage = this.RequestCore(requestMessage);
			ErrorUtilities.VerifyProtocol(responseMessage != null, MessagingStrings.ExpectedMessageNotReceived, typeof(IProtocolMessage).Name);

			Logger.Channel.DebugFormat("Received {0} response.", responseMessage.GetType().Name);
			this.ProcessIncomingMessage(responseMessage);

			return responseMessage;
		}

		#region IDisposable Members

		/// <summary>
		/// Performs application-defined tasks associated with freeing, releasing, or resetting unmanaged resources.
		/// </summary>
		public void Dispose() {
			this.Dispose(true);
			GC.SuppressFinalize(this);
		}

		#endregion

		/// <summary>
		/// Checks whether a given HTTP method is expected to include an entity body in its request.
		/// </summary>
		/// <param name="httpMethod">The HTTP method.</param>
		/// <returns><c>true</c> if the HTTP method is supposed to have an entity; <c>false</c> otherwise.</returns>
		protected static bool HttpMethodHasEntity(string httpMethod) {
			if (string.Equals(httpMethod, "GET", StringComparison.Ordinal) ||
				string.Equals(httpMethod, "HEAD", StringComparison.Ordinal) ||
				string.Equals(httpMethod, "DELETE", StringComparison.Ordinal)) {
				return false;
			} else if (string.Equals(httpMethod, "POST", StringComparison.Ordinal) ||
				string.Equals(httpMethod, "PUT", StringComparison.Ordinal)) {
				return true;
			} else {
				throw ErrorUtilities.ThrowArgumentNamed("httpMethod", MessagingStrings.UnsupportedHttpVerb, httpMethod);
			}
		}

		/// <summary>
		/// Gets the current HTTP request being processed.
		/// </summary>
		/// <returns>The HttpRequestInfo for the current request.</returns>
		/// <remarks>
		/// Requires an <see cref="HttpContext.Current"/> context.
		/// </remarks>
		/// <exception cref="InvalidOperationException">Thrown if <see cref="HttpContext.Current">HttpContext.Current</see> == <c>null</c>.</exception>
		[SuppressMessage("Microsoft.Design", "CA1024:UsePropertiesWhereAppropriate", Justification = "Costly call should not be a property.")]
		protected internal virtual HttpRequestInfo GetRequestFromContext() {
			Contract.Ensures(Contract.Result<HttpRequestInfo>() != null);
			ErrorUtilities.VerifyHttpContext();

			return new HttpRequestInfo(HttpContext.Current.Request);
		}

		/// <summary>
		/// Checks whether a given HTTP method is expected to include an entity body in its request.
		/// </summary>
		/// <param name="httpMethod">The HTTP method.</param>
		/// <returns><c>true</c> if the HTTP method is supposed to have an entity; <c>false</c> otherwise.</returns>
		protected static bool HttpMethodHasEntity(string httpMethod) {
			if (string.Equals(httpMethod, "GET", StringComparison.Ordinal) ||
				string.Equals(httpMethod, "HEAD", StringComparison.Ordinal) ||
				string.Equals(httpMethod, "DELETE", StringComparison.Ordinal)) {
				return false;
			} else if (string.Equals(httpMethod, "POST", StringComparison.Ordinal) ||
				string.Equals(httpMethod, "PUT", StringComparison.Ordinal)) {
				return true;
			} else {
				throw ErrorUtilities.ThrowArgumentNamed("httpMethod", MessagingStrings.UnsupportedHttpVerb, httpMethod);
			}
		}

		/// <summary>
		/// Releases unmanaged and - optionally - managed resources
		/// </summary>
		/// <param name="disposing"><c>true</c> to release both managed and unmanaged resources; <c>false</c> to release only unmanaged resources.</param>
		protected virtual void Dispose(bool disposing) {
			if (disposing) {
				// Call dispose on any binding elements that need it.
				foreach (IDisposable bindingElement in this.BindingElements.OfType<IDisposable>()) {
					bindingElement.Dispose();
				}

				this.IsDisposed = true;
			}
		}

		/// <summary>
		/// Fires the <see cref="Sending"/> event.
		/// </summary>
		/// <param name="message">The message about to be encoded and sent.</param>
		protected virtual void OnSending(IProtocolMessage message) {
			Contract.Requires(message != null);
			ErrorUtilities.VerifyArgumentNotNull(message, "message");

			var sending = this.Sending;
			if (sending != null) {
				sending(this, new ChannelEventArgs(message));
			}
		}

		/// <summary>
		/// Gets the direct response of a direct HTTP request.
		/// </summary>
		/// <param name="webRequest">The web request.</param>
		/// <returns>The response to the web request.</returns>
		/// <exception cref="ProtocolException">Thrown on network or protocol errors.</exception>
		protected virtual IncomingWebResponse GetDirectResponse(HttpWebRequest webRequest) {
			Contract.Requires(webRequest != null);
			ErrorUtilities.VerifyArgumentNotNull(webRequest, "webRequest");
			return this.WebRequestHandler.GetResponse(webRequest);
		}

		/// <summary>
		/// Submits a direct request message to some remote party and blocks waiting for an immediately reply.
		/// </summary>
		/// <param name="request">The request message.</param>
		/// <returns>The response message, or null if the response did not carry a message.</returns>
		/// <remarks>
		/// Typically a deriving channel will override <see cref="CreateHttpRequest"/> to customize this method's
		/// behavior.  However in non-HTTP frameworks, such as unit test mocks, it may be appropriate to override 
		/// this method to eliminate all use of an HTTP transport.
		/// </remarks>
		protected virtual IProtocolMessage RequestCore(IDirectedProtocolMessage request) {
			Contract.Requires(request != null);
			HttpWebRequest webRequest = this.CreateHttpRequest(request);
			IDictionary<string, string> responseFields;
			IDirectResponseProtocolMessage responseMessage;

			using (IncomingWebResponse response = this.GetDirectResponse(webRequest)) {
				if (response.ResponseStream == null) {
					return null;
				}

				responseFields = this.ReadFromResponseCore(response);

				responseMessage = this.MessageFactory.GetNewResponseMessage(request, responseFields);
				if (responseMessage == null) {
					return null;
				}

				this.OnReceivingDirectResponse(response, responseMessage);
			}

			var messageAccessor = this.MessageDescriptions.GetAccessor(responseMessage);
			messageAccessor.Deserialize(responseFields);

			return responseMessage;
		}

		/// <summary>
		/// Called when receiving a direct response message, before deserialization begins.
		/// </summary>
		/// <param name="response">The HTTP direct response.</param>
		/// <param name="message">The newly instantiated message, prior to deserialization.</param>
		protected virtual void OnReceivingDirectResponse(IncomingWebResponse response, IDirectResponseProtocolMessage message) {
		}

		/// <summary>
		/// Gets the protocol message that may be embedded in the given HTTP request.
		/// </summary>
		/// <param name="request">The request to search for an embedded message.</param>
		/// <returns>The deserialized message, if one is found.  Null otherwise.</returns>
		protected virtual IDirectedProtocolMessage ReadFromRequestCore(HttpRequestInfo request) {
			Contract.Requires(request != null);
			ErrorUtilities.VerifyArgumentNotNull(request, "request");

			Logger.Channel.DebugFormat("Incoming HTTP request: {0}", request.Url.AbsoluteUri);

			// Search Form data first, and if nothing is there search the QueryString
			Contract.Assume(request.Form != null && request.QueryString != null);
			var fields = request.Form.ToDictionary();
			if (fields.Count == 0 && request.HttpMethod != "POST") { // OpenID 2.0 section 4.1.2
				fields = request.QueryString.ToDictionary();
			}

			return (IDirectedProtocolMessage)this.Receive(fields, request.GetRecipient());
		}

		/// <summary>
		/// Deserializes a dictionary of values into a message.
		/// </summary>
		/// <param name="fields">The dictionary of values that were read from an HTTP request or response.</param>
		/// <param name="recipient">Information about where the message was directed.  Null for direct response messages.</param>
		/// <returns>The deserialized message, or null if no message could be recognized in the provided data.</returns>
		protected virtual IProtocolMessage Receive(Dictionary<string, string> fields, MessageReceivingEndpoint recipient) {
			Contract.Requires(fields != null);
			ErrorUtilities.VerifyArgumentNotNull(fields, "fields");

			IProtocolMessage message = this.MessageFactory.GetNewRequestMessage(recipient, fields);

			// If there was no data, or we couldn't recognize it as a message, abort.
			if (message == null) {
				return null;
			}

			// Ensure that the message came in using an allowed HTTP verb for this message type.
			var directedMessage = message as IDirectedProtocolMessage;
			ErrorUtilities.VerifyProtocol(recipient == null || (directedMessage != null && (recipient.AllowedMethods & directedMessage.HttpMethods) != 0), MessagingStrings.UnsupportedHttpVerbForMessageType, message.GetType().Name, recipient.AllowedMethods);

			// We have a message!  Assemble it.
			var messageAccessor = this.MessageDescriptions.GetAccessor(message);
			messageAccessor.Deserialize(fields);

			return message;
		}

		/// <summary>
		/// Queues an indirect message for transmittal via the user agent.
		/// </summary>
		/// <param name="message">The message to send.</param>
		/// <returns>The pending user agent redirect based message to be sent as an HttpResponse.</returns>
		protected virtual OutgoingWebResponse PrepareIndirectResponse(IDirectedProtocolMessage message) {
			Contract.Requires(message != null && message.Recipient != null);
			Contract.Ensures(Contract.Result<OutgoingWebResponse>() != null);
			ErrorUtilities.VerifyArgumentNotNull(message, "message");

			var messageAccessor = this.MessageDescriptions.GetAccessor(message);
			var fields = messageAccessor.Serialize();

			// First try creating a 301 redirect, and fallback to a form POST
			// if the message is too big.
			OutgoingWebResponse response = this.Create301RedirectResponse(message, fields);
			if (response.Headers[HttpResponseHeader.Location].Length > IndirectMessageGetToPostThreshold) {
				response = this.CreateFormPostResponse(message, fields);
			}

			return response;
		}

		/// <summary>
		/// Encodes an HTTP response that will instruct the user agent to forward a message to
		/// some remote third party using a 301 Redirect GET method.
		/// </summary>
		/// <param name="message">The message to forward.</param>
		/// <param name="fields">The pre-serialized fields from the message.</param>
		/// <returns>The encoded HTTP response.</returns>
		protected virtual OutgoingWebResponse Create301RedirectResponse(IDirectedProtocolMessage message, IDictionary<string, string> fields) {
			Contract.Requires(message != null && message.Recipient != null);
			Contract.Requires(fields != null);
			Contract.Ensures(Contract.Result<OutgoingWebResponse>() != null);

			ErrorUtilities.VerifyArgumentNotNull(message, "message");
			ErrorUtilities.VerifyArgumentNamed(message.Recipient != null, "message", MessagingStrings.DirectedMessageMissingRecipient);
			ErrorUtilities.VerifyArgumentNotNull(fields, "fields");

			WebHeaderCollection headers = new WebHeaderCollection();
			UriBuilder builder = new UriBuilder(message.Recipient);
			MessagingUtilities.AppendQueryArgs(builder, fields);
			headers.Add(HttpResponseHeader.Location, builder.Uri.AbsoluteUri);
			Logger.Http.DebugFormat("Redirecting to {0}", builder.Uri.AbsoluteUri);
			OutgoingWebResponse response = new OutgoingWebResponse {
				Status = HttpStatusCode.Redirect,
				Headers = headers,
				Body = null,
				OriginalMessage = message
			};

			return response;
		}

		/// <summary>
		/// Encodes an HTTP response that will instruct the user agent to forward a message to
		/// some remote third party using a form POST method.
		/// </summary>
		/// <param name="message">The message to forward.</param>
		/// <param name="fields">The pre-serialized fields from the message.</param>
		/// <returns>The encoded HTTP response.</returns>
		protected virtual OutgoingWebResponse CreateFormPostResponse(IDirectedProtocolMessage message, IDictionary<string, string> fields) {
			Contract.Requires(message != null && message.Recipient != null);
			Contract.Requires(fields != null);
			Contract.Ensures(Contract.Result<OutgoingWebResponse>() != null);
			ErrorUtilities.VerifyArgumentNotNull(message, "message");
			ErrorUtilities.VerifyArgumentNamed(message.Recipient != null, "message", MessagingStrings.DirectedMessageMissingRecipient);
			ErrorUtilities.VerifyArgumentNotNull(fields, "fields");

			WebHeaderCollection headers = new WebHeaderCollection();
			StringWriter bodyWriter = new StringWriter(CultureInfo.InvariantCulture);
			StringBuilder hiddenFields = new StringBuilder();
			foreach (var field in fields) {
				hiddenFields.AppendFormat(
					"\t<input type=\"hidden\" name=\"{0}\" value=\"{1}\" />\r\n",
					HttpUtility.HtmlEncode(field.Key),
					HttpUtility.HtmlEncode(field.Value));
			}
			bodyWriter.WriteLine(
				IndirectMessageFormPostFormat,
				HttpUtility.HtmlEncode(message.Recipient.AbsoluteUri),
				hiddenFields);
			bodyWriter.Flush();
			OutgoingWebResponse response = new OutgoingWebResponse {
				Status = HttpStatusCode.OK,
				Headers = headers,
				Body = bodyWriter.ToString(),
				OriginalMessage = message
			};

			return response;
		}

		/// <summary>
		/// Gets the protocol message that may be in the given HTTP response.
		/// </summary>
		/// <param name="response">The response that is anticipated to contain an protocol message.</param>
		/// <returns>The deserialized message parts, if found.  Null otherwise.</returns>
		/// <exception cref="ProtocolException">Thrown when the response is not valid.</exception>
		protected abstract IDictionary<string, string> ReadFromResponseCore(IncomingWebResponse response);

		/// <summary>
		/// Prepares an HTTP request that carries a given message.
		/// </summary>
		/// <param name="request">The message to send.</param>
		/// <returns>The <see cref="HttpWebRequest"/> prepared to send the request.</returns>
		/// <remarks>
		/// This method must be overridden by a derived class, unless the <see cref="RequestCore"/> method
		/// is overridden and does not require this method.
		/// </remarks>
		protected virtual HttpWebRequest CreateHttpRequest(IDirectedProtocolMessage request) {
			Contract.Requires(request != null);
			Contract.Ensures(Contract.Result<HttpWebRequest>() != null);
			throw new NotImplementedException();
		}

		/// <summary>
		/// Queues a message for sending in the response stream where the fields
		/// are sent in the response stream in querystring style.
		/// </summary>
		/// <param name="response">The message to send as a response.</param>
		/// <returns>The pending user agent redirect based message to be sent as an HttpResponse.</returns>
		/// <remarks>
		/// This method implements spec OAuth V1.0 section 5.3.
		/// </remarks>
		protected abstract OutgoingWebResponse PrepareDirectResponse(IProtocolMessage response);

		/// <summary>
		/// Prepares a message for transmit by applying signatures, nonces, etc.
		/// </summary>
		/// <param name="message">The message to prepare for sending.</param>
		/// <remarks>
		/// This method should NOT be called by derived types
		/// except when sending ONE WAY request messages.
		/// </remarks>
		protected void ProcessOutgoingMessage(IProtocolMessage message) {
			Contract.Requires(message != null);
			ErrorUtilities.VerifyArgumentNotNull(message, "message");

			Logger.Channel.DebugFormat("Preparing to send {0} ({1}) message.", message.GetType().Name, message.Version);
			this.OnSending(message);

			// Give the message a chance to do custom serialization.
			IMessageWithEvents eventedMessage = message as IMessageWithEvents;
			if (eventedMessage != null) {
				eventedMessage.OnSending();
			}

			MessageProtections appliedProtection = MessageProtections.None;
			foreach (IChannelBindingElement bindingElement in this.outgoingBindingElements) {
				MessageProtections? elementProtection = bindingElement.ProcessOutgoingMessage(message);
				if (elementProtection.HasValue) {
					Logger.Bindings.DebugFormat("Binding element {0} applied to message.", bindingElement.GetType().FullName);

					// Ensure that only one protection binding element applies to this message
					// for each protection type.
					ErrorUtilities.VerifyProtocol((appliedProtection & elementProtection.Value) == 0, MessagingStrings.TooManyBindingsOfferingSameProtection, elementProtection.Value);
					appliedProtection |= elementProtection.Value;
				} else {
					Logger.Bindings.DebugFormat("Binding element {0} did not apply to message.", bindingElement.GetType().FullName);
				}
			}

			// Ensure that the message's protection requirements have been satisfied.
			if ((message.RequiredProtection & appliedProtection) != message.RequiredProtection) {
				throw new UnprotectedMessageException(message, appliedProtection);
			}

			this.EnsureValidMessageParts(message);
			message.EnsureValidMessage();

			if (Logger.Channel.IsInfoEnabled) {
				var directedMessage = message as IDirectedProtocolMessage;
				string recipient = (directedMessage != null && directedMessage.Recipient != null) ? directedMessage.Recipient.AbsoluteUri : "<response>";
				var messageAccessor = this.MessageDescriptions.GetAccessor(message);
				Logger.Channel.InfoFormat(
					"Prepared outgoing {0} ({1}) message for {2}: {3}{4}",
					message.GetType().Name,
					message.Version,
					recipient,
					Environment.NewLine,
					messageAccessor.ToStringDeferred());
			}
		}

		/// <summary>
		/// Prepares to send a request to the Service Provider as the query string in a GET request.
		/// </summary>
		/// <param name="requestMessage">The message to be transmitted to the ServiceProvider.</param>
		/// <returns>The web request ready to send.</returns>
		/// <remarks>
		/// This method is simply a standard HTTP Get request with the message parts serialized to the query string.
		/// This method satisfies OAuth 1.0 section 5.2, item #3.
		/// </remarks>
		protected virtual HttpWebRequest InitializeRequestAsGet(IDirectedProtocolMessage requestMessage) {
			Contract.Requires(requestMessage != null);
			ErrorUtilities.VerifyArgumentNotNull(requestMessage, "requestMessage");

			var messageAccessor = this.MessageDescriptions.GetAccessor(requestMessage);
			var fields = messageAccessor.Serialize();

			UriBuilder builder = new UriBuilder(requestMessage.Recipient);
			MessagingUtilities.AppendQueryArgs(builder, fields);
			HttpWebRequest httpRequest = (HttpWebRequest)WebRequest.Create(builder.Uri);

			return httpRequest;
		}

		/// <summary>
		/// Prepares to send a request to the Service Provider as the payload of a POST request.
		/// </summary>
		/// <param name="requestMessage">The message to be transmitted to the ServiceProvider.</param>
		/// <returns>The web request ready to send.</returns>
		/// <remarks>
		/// This method is simply a standard HTTP POST request with the message parts serialized to the POST entity
		/// with the application/x-www-form-urlencoded content type
		/// This method satisfies OAuth 1.0 section 5.2, item #2 and OpenID 2.0 section 4.1.2.
		/// </remarks>
		protected virtual HttpWebRequest InitializeRequestAsPost(IDirectedProtocolMessage requestMessage) {
			Contract.Requires(requestMessage != null);
			Contract.Ensures(Contract.Result<HttpWebRequest>() != null);
			ErrorUtilities.VerifyArgumentNotNull(requestMessage, "requestMessage");

			var messageAccessor = this.MessageDescriptions.GetAccessor(requestMessage);
			var fields = messageAccessor.Serialize();

			HttpWebRequest httpRequest = (HttpWebRequest)WebRequest.Create(requestMessage.Recipient);
			httpRequest.CachePolicy = this.CachePolicy;
			httpRequest.Method = "POST";
<<<<<<< HEAD
			SendParametersInEntity(httpRequest, fields);
=======
			this.SendParametersInEntity(httpRequest, fields);
>>>>>>> 5c937f16

			return httpRequest;
		}

		/// <summary>
		/// Sends the given parameters in the entity stream of an HTTP request.
		/// </summary>
		/// <param name="httpRequest">The HTTP request.</param>
		/// <param name="fields">The parameters to send.</param>
		/// <remarks>
		/// This method calls <see cref="HttpWebRequest.GetRequestStream()"/> and closes
		/// the request stream, but does not call <see cref="HttpWebRequest.GetResponse"/>.
		/// </remarks>
		protected void SendParametersInEntity(HttpWebRequest httpRequest, IDictionary<string, string> fields) {
			Contract.Requires(httpRequest != null);
			Contract.Requires(fields != null);
			ErrorUtilities.VerifyArgumentNotNull(httpRequest, "httpRequest");
			ErrorUtilities.VerifyArgumentNotNull(fields, "fields");

			httpRequest.ContentType = "application/x-www-form-urlencoded";

			// Setting the content-encoding to "utf-8" causes Google to reply
			// with a 415 UnsupportedMediaType. But adding it doesn't buy us
			// anything specific, so we disable it until we know how to get it right.
			////httpRequest.Headers[HttpRequestHeader.ContentEncoding] = PostEntityEncoding.WebName;

			string requestBody = MessagingUtilities.CreateQueryString(fields);
			byte[] requestBytes = PostEntityEncoding.GetBytes(requestBody);
			httpRequest.ContentLength = requestBytes.Length;
			Stream requestStream = this.WebRequestHandler.GetRequestStream(httpRequest);
			try {
				requestStream.Write(requestBytes, 0, requestBytes.Length);
			} finally {
				// We need to be sure to close the request stream...
				// unless it is a MemoryStream, which is a clue that we're in
				// a mock stream situation and closing it would preclude reading it later.
				if (!(requestStream is MemoryStream)) {
					requestStream.Dispose();
				}
			}
		}

		/// <summary>
		/// Verifies the integrity and applicability of an incoming message.
		/// </summary>
		/// <param name="message">The message just received.</param>
		/// <exception cref="ProtocolException">
		/// Thrown when the message is somehow invalid.
		/// This can be due to tampering, replay attack or expiration, among other things.
		/// </exception>
		protected virtual void ProcessIncomingMessage(IProtocolMessage message) {
			Contract.Requires(message != null);

			if (Logger.Channel.IsInfoEnabled) {
				var messageAccessor = this.MessageDescriptions.GetAccessor(message);
				Logger.Channel.InfoFormat(
					"Processing incoming {0} ({1}) message:{2}{3}",
					message.GetType().Name,
					message.Version,
					Environment.NewLine,
					messageAccessor.ToStringDeferred());
			}

			MessageProtections appliedProtection = MessageProtections.None;
			foreach (IChannelBindingElement bindingElement in this.incomingBindingElements) {
				MessageProtections? elementProtection = bindingElement.ProcessIncomingMessage(message);
				if (elementProtection.HasValue) {
					Logger.Bindings.DebugFormat("Binding element {0} applied to message.", bindingElement.GetType().FullName);

					// Ensure that only one protection binding element applies to this message
					// for each protection type.
					if ((appliedProtection & elementProtection.Value) != 0) {
						// It turns out that this MAY not be a fatal error condition.  
						// But it may indicate a problem.
						// Specifically, when this RP uses OpenID 1.x to talk to an OP, and both invent
						// their own replay protection for OpenID 1.x, and the OP happens to reuse
						// openid.response_nonce, then this RP may consider both the RP's own nonce and
						// the OP's nonce and "apply" replay protection twice.  This actually isn't a problem.
						Logger.Bindings.WarnFormat(MessagingStrings.TooManyBindingsOfferingSameProtection, elementProtection.Value);
					}

					appliedProtection |= elementProtection.Value;
				} else {
					Logger.Bindings.DebugFormat("Binding element {0} did not apply to message.", bindingElement.GetType().FullName);
				}
			}

			// Ensure that the message's protection requirements have been satisfied.
			if ((message.RequiredProtection & appliedProtection) != message.RequiredProtection) {
				throw new UnprotectedMessageException(message, appliedProtection);
			}

			// Give the message a chance to do custom serialization.
			IMessageWithEvents eventedMessage = message as IMessageWithEvents;
			if (eventedMessage != null) {
				eventedMessage.OnReceiving();
			}

			if (Logger.Channel.IsDebugEnabled) {
				var messageAccessor = this.MessageDescriptions.GetAccessor(message);
				Logger.Channel.DebugFormat(
					"After binding element processing, the received {0} ({1}) message is: {2}{3}",
					message.GetType().Name,
					message.Version,
					Environment.NewLine,
					messageAccessor.ToStringDeferred());
			}

			// We do NOT verify that all required message parts are present here... the 
			// message deserializer did for us.  It would be too late to do it here since
			// they might look initialized by the time we have an IProtocolMessage instance.
			message.EnsureValidMessage();
		}

		/// <summary>
		/// Customizes the binding element order for outgoing and incoming messages.
		/// </summary>
		/// <param name="outgoingOrder">The outgoing order.</param>
		/// <param name="incomingOrder">The incoming order.</param>
		/// <remarks>
		/// No binding elements can be added or removed from the channel using this method.
		/// Only a customized order is allowed.
		/// </remarks>
		/// <exception cref="ArgumentException">Thrown if a binding element is new or missing in one of the ordered lists.</exception>
		protected void CustomizeBindingElementOrder(IEnumerable<IChannelBindingElement> outgoingOrder, IEnumerable<IChannelBindingElement> incomingOrder) {
			Contract.Requires(outgoingOrder != null);
			Contract.Requires(incomingOrder != null);
			ErrorUtilities.VerifyArgumentNotNull(outgoingOrder, "outgoingOrder");
			ErrorUtilities.VerifyArgumentNotNull(incomingOrder, "incomingOrder");
			ErrorUtilities.VerifyArgument(this.IsBindingElementOrderValid(outgoingOrder), MessagingStrings.InvalidCustomBindingElementOrder);
			ErrorUtilities.VerifyArgument(this.IsBindingElementOrderValid(incomingOrder), MessagingStrings.InvalidCustomBindingElementOrder);

			this.outgoingBindingElements.Clear();
			this.outgoingBindingElements.AddRange(outgoingOrder);
			this.incomingBindingElements.Clear();
			this.incomingBindingElements.AddRange(incomingOrder);
		}

		/// <summary>
		/// Ensures a consistent and secure set of binding elements and 
		/// sorts them as necessary for a valid sequence of operations.
		/// </summary>
		/// <param name="elements">The binding elements provided to the channel.</param>
		/// <returns>The properly ordered list of elements.</returns>
		/// <exception cref="ProtocolException">Thrown when the binding elements are incomplete or inconsistent with each other.</exception>
		private static IEnumerable<IChannelBindingElement> ValidateAndPrepareBindingElements(IEnumerable<IChannelBindingElement> elements) {
			Contract.Requires(elements == null || Contract.ForAll(elements, e => e != null));
			Contract.Ensures(Contract.Result<IEnumerable<IChannelBindingElement>>() != null);
			if (elements == null) {
				return new IChannelBindingElement[0];
			}

			ErrorUtilities.VerifyArgumentNamed(!elements.Contains(null), "elements", MessagingStrings.SequenceContainsNullElement);

			// Filter the elements between the mere transforming ones and the protection ones.
			var transformationElements = new List<IChannelBindingElement>(
				elements.Where(element => element.Protection == MessageProtections.None));
			var protectionElements = new List<IChannelBindingElement>(
				elements.Where(element => element.Protection != MessageProtections.None));

			bool wasLastProtectionPresent = true;
			foreach (MessageProtections protectionKind in Enum.GetValues(typeof(MessageProtections))) {
				if (protectionKind == MessageProtections.None) {
					continue;
				}

				int countProtectionsOfThisKind = protectionElements.Count(element => (element.Protection & protectionKind) == protectionKind);

				// Each protection binding element is backed by the presence of its dependent protection(s).
				ErrorUtilities.VerifyProtocol(!(countProtectionsOfThisKind > 0 && !wasLastProtectionPresent), MessagingStrings.RequiredProtectionMissing, protectionKind);

				wasLastProtectionPresent = countProtectionsOfThisKind > 0;
			}

			// Put the binding elements in order so they are correctly applied to outgoing messages.
			// Start with the transforming (non-protecting) binding elements first and preserve their original order.
			var orderedList = new List<IChannelBindingElement>(transformationElements);

			// Now sort the protection binding elements among themselves and add them to the list.
			orderedList.AddRange(protectionElements.OrderBy(element => element.Protection, BindingElementOutgoingMessageApplicationOrder));
			return orderedList;
		}

		/// <summary>
		/// Puts binding elements in their correct outgoing message processing order.
		/// </summary>
		/// <param name="protection1">The first protection type to compare.</param>
		/// <param name="protection2">The second protection type to compare.</param>
		/// <returns>
		/// -1 if <paramref name="element1"/> should be applied to an outgoing message before <paramref name="element2"/>.
		/// 1 if <paramref name="element2"/> should be applied to an outgoing message before <paramref name="element1"/>.
		/// 0 if it doesn't matter.
		/// </returns>
		private static int BindingElementOutgoingMessageApplicationOrder(MessageProtections protection1, MessageProtections protection2) {
			ErrorUtilities.VerifyInternal(protection1 != MessageProtections.None || protection2 != MessageProtections.None, "This comparison function should only be used to compare protection binding elements.  Otherwise we change the order of user-defined message transformations.");

			// Now put the protection ones in the right order.
			return -((int)protection1).CompareTo((int)protection2); // descending flag ordinal order
		}

		/// <summary>
		/// Verifies that all required message parts are initialized to values
		/// prior to sending the message to a remote party.
		/// </summary>
		/// <param name="message">The message to verify.</param>
		/// <exception cref="ProtocolException">
		/// Thrown when any required message part does not have a value.
		/// </exception>
		private void EnsureValidMessageParts(IProtocolMessage message) {
			Contract.Requires(message != null);
			MessageDictionary dictionary = this.MessageDescriptions.GetAccessor(message);
			MessageDescription description = this.MessageDescriptions.Get(message);
			description.EnsureMessagePartsPassBasicValidation(dictionary);
		}

		/// <summary>
		/// Determines whether a given ordered list of binding elements includes every
		/// binding element in this channel exactly once.
		/// </summary>
		/// <param name="order">The list of binding elements to test.</param>
		/// <returns>
		/// 	<c>true</c> if the given list is a valid description of a binding element ordering; otherwise, <c>false</c>.
		/// </returns>
		[Pure]
		private bool IsBindingElementOrderValid(IEnumerable<IChannelBindingElement> order) {
			Contract.Requires(order != null);
			ErrorUtilities.VerifyArgumentNotNull(order, "order");

			// Check that the same number of binding elements are defined.
			if (order.Count() != this.OutgoingBindingElements.Count) {
				return false;
			}

			// Check that every binding element appears exactly once.
			if (order.Any(el => !this.OutgoingBindingElements.Contains(el))) {
				return false;
			}

			return true;
		}
	}
}<|MERGE_RESOLUTION|>--- conflicted
+++ resolved
@@ -846,11 +846,7 @@
 			HttpWebRequest httpRequest = (HttpWebRequest)WebRequest.Create(requestMessage.Recipient);
 			httpRequest.CachePolicy = this.CachePolicy;
 			httpRequest.Method = "POST";
-<<<<<<< HEAD
-			SendParametersInEntity(httpRequest, fields);
-=======
 			this.SendParametersInEntity(httpRequest, fields);
->>>>>>> 5c937f16
 
 			return httpRequest;
 		}
