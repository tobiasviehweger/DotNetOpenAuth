--- conflicted
+++ resolved
@@ -33,11 +33,11 @@
 		}
 
 		/// <summary>
-<<<<<<< HEAD
 		/// Gets the original string that was normalized to create this Identifier.
 		/// </summary>
 		public string OriginalString { get; private set; }
-=======
+
+		/// <summary>
 		/// Gets or sets a value indicating whether <see cref="Identifier"/> instances are considered equal
 		/// based solely on their string reprsentations.
 		/// </summary>
@@ -46,7 +46,6 @@
 		/// to UriIdentifier instances.
 		/// </remarks>
 		protected internal static bool EqualityOnStrings { get; set; }
->>>>>>> 22cd5b99
 
 		/// <summary>
 		/// Gets a value indicating whether this Identifier will ensure SSL is 
