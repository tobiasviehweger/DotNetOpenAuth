﻿//-----------------------------------------------------------------------
// <copyright file="RequestBase.cs" company="Andrew Arnott">
//     Copyright (c) Andrew Arnott. All rights reserved.
// </copyright>
//-----------------------------------------------------------------------

namespace DotNetOpenAuth.OpenId.Messages {
	using System;
	using System.Collections.Generic;
	using System.Diagnostics;
	using System.Diagnostics.CodeAnalysis;
	using System.Diagnostics.Contracts;
	using DotNetOpenAuth.Messaging;

	/// <summary>
	/// A common base class for OpenID request messages and indirect responses (since they are ultimately requests).
	/// </summary>
	[DebuggerDisplay("OpenID {Version} {Mode}")]
	[Serializable]
	public class RequestBase : IDirectedProtocolMessage {
		/// <summary>
		/// The openid.ns parameter in the message.
		/// </summary>
		/// <value>"http://specs.openid.net/auth/2.0" </value>
		/// <remarks>
		/// This particular value MUST be present for the request to be a valid OpenID Authentication 2.0 request. Future versions of the specification may define different values in order to allow message recipients to properly interpret the request. 
		/// </remarks>
		[MessagePart("openid.ns", IsRequired = true, AllowEmpty = false, MinVersion = "2.0")]
		public string OpenIdNamespace = Protocol.OpenId2Namespace;

		/// <summary>
		/// Backing store for the <see cref="ExtraData"/> property.
		/// </summary>
		private readonly Dictionary<string, string> extraData = new Dictionary<string, string>();

		/// <summary>
		/// Backing store for the <see cref="Incoming"/> property.
		/// </summary>
		private bool incoming;

		/// <summary>
		/// Initializes a new instance of the <see cref="RequestBase"/> class.
		/// </summary>
		/// <param name="version">The OpenID version this message must comply with.</param>
		/// <param name="providerEndpoint">The OpenID Provider endpoint.</param>
		/// <param name="mode">The value for the openid.mode parameter.</param>
		/// <param name="transport">A value indicating whether the message will be transmitted directly or indirectly.</param>
		protected RequestBase(Version version, Uri providerEndpoint, string mode, MessageTransport transport) {
			Contract.Requires<ArgumentNullException>(providerEndpoint != null);
			Contract.Requires<ArgumentException>(!String.IsNullOrEmpty(mode));

			this.Recipient = providerEndpoint;
			this.Mode = mode;
			this.Transport = transport;
			this.Version = version;
		}

		/// <summary>
		/// Gets the value of the openid.mode parameter.
		/// </summary>
		[MessagePart("openid.mode", IsRequired = true, AllowEmpty = false)]
		public string Mode { get; private set; }

		#region IDirectedProtocolMessage Members

		/// <summary>
		/// Gets the preferred method of transport for the message.
		/// </summary>
		/// <value>
		/// For direct messages this is the OpenID mandated POST.  
		/// For indirect messages both GET and POST are allowed.
		/// </value>
		HttpDeliveryMethods IDirectedProtocolMessage.HttpMethods {
			get {
				// OpenID 2.0 section 5.1.1
				HttpDeliveryMethods methods = HttpDeliveryMethods.PostRequest;
				if (this.Transport == MessageTransport.Indirect) {
					methods |= HttpDeliveryMethods.GetRequest;
				}
				return methods;
			}
		}

		/// <summary>
		/// Gets the recipient of the message.
		/// </summary>
		/// <value>The OP endpoint, or the RP return_to.</value>
		public Uri Recipient {
			get;
			set;
		}

		#endregion

		#region IProtocolMessage Properties

		/// <summary>
		/// Gets the version of the protocol this message is prepared to implement.
		/// </summary>
		/// <value>Version 2.0</value>
		public Version Version { get; private set; }

		/// <summary>
		/// Gets the level of protection this message requires.
		/// </summary>
		/// <value><see cref="MessageProtections.None"/></value>
		public virtual MessageProtections RequiredProtection {
			get { return MessageProtections.None; }
		}

		/// <summary>
		/// Gets a value indicating whether this is a direct or indirect message.
		/// </summary>
		/// <value><see cref="MessageTransport.Direct"/></value>
		public MessageTransport Transport { get; private set; }

		/// <summary>
		/// Gets the extra parameters included in the message.
		/// </summary>
		/// <value>An empty dictionary.</value>
		public IDictionary<string, string> ExtraData {
			get { return this.extraData; }
		}

		#endregion

		/// <summary>
		/// Gets a value indicating whether this message was deserialized as an incoming message.
		/// </summary>
		protected internal bool Incoming {
			get { return this.incoming; }
		}

		/// <summary>
		/// Gets the protocol used by this message.
		/// </summary>
		internal Protocol Protocol {
			get { return Protocol.Lookup(this.Version); }
		}

		#region IProtocolMessage Methods

		/// <summary>
		/// Checks the message state for conformity to the protocol specification
		/// and throws an exception if the message is invalid.
		/// </summary>
		/// <remarks>
		/// 	<para>Some messages have required fields, or combinations of fields that must relate to each other
		/// in specialized ways.  After deserializing a message, this method checks the state of the
		/// message to see if it conforms to the protocol.</para>
		/// 	<para>Note that this property should <i>not</i> check signatures or perform any state checks
		/// outside this scope of this particular message.</para>
		/// </remarks>
		/// <exception cref="ProtocolException">Thrown if the message is invalid.</exception>
		public virtual void EnsureValidMessage() {
		}

		#endregion

		/// <summary>
		/// Sets a flag indicating that this message is received (as opposed to sent).
		/// </summary>
		internal void SetAsIncoming() {
			this.incoming = true;
		}

		/// <summary>
		/// Gets some string from a given version of the OpenID protocol.
		/// </summary>
		/// <param name="protocolVersion">The protocol version to use for lookup.</param>
		/// <param name="mode">A function that can retrieve the desired protocol constant.</param>
		/// <returns>The value of the constant.</returns>
		/// <remarks>
		/// This method can be used by a constructor to throw an <see cref="ArgumentNullException"/>
		/// instead of a <see cref="NullReferenceException"/>.
		/// </remarks>
		internal static string GetProtocolConstant(Version protocolVersion, Func<Protocol, string> mode) {
<<<<<<< HEAD
			ErrorUtilities.VerifyArgumentNotNull(protocolVersion, "protocolVersion");
=======
			Contract.Requires<ArgumentNullException>(protocolVersion != null);
>>>>>>> b91f2b74
			return mode(Protocol.Lookup(protocolVersion));
		}
	}
}<|MERGE_RESOLUTION|>--- conflicted
+++ resolved
@@ -175,11 +175,7 @@
 		/// instead of a <see cref="NullReferenceException"/>.
 		/// </remarks>
 		internal static string GetProtocolConstant(Version protocolVersion, Func<Protocol, string> mode) {
-<<<<<<< HEAD
-			ErrorUtilities.VerifyArgumentNotNull(protocolVersion, "protocolVersion");
-=======
 			Contract.Requires<ArgumentNullException>(protocolVersion != null);
->>>>>>> b91f2b74
 			return mode(Protocol.Lookup(protocolVersion));
 		}
 	}
