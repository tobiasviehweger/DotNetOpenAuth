﻿//-----------------------------------------------------------------------
// <copyright file="OpenIdRelyingPartyControlBase.cs" company="Andrew Arnott">
//     Copyright (c) Andrew Arnott. All rights reserved.
// </copyright>
//-----------------------------------------------------------------------

[assembly: System.Web.UI.WebResource(DotNetOpenAuth.OpenId.RelyingParty.OpenIdRelyingPartyControlBase.EmbeddedJavascriptResource, "text/javascript")]

namespace DotNetOpenAuth.OpenId.RelyingParty {
	using System;
	using System.Collections.Generic;
	using System.ComponentModel;
	using System.Diagnostics.CodeAnalysis;
	using System.Diagnostics.Contracts;
	using System.Drawing.Design;
	using System.Globalization;
	using System.Linq;
	using System.Text;
	using System.Text.RegularExpressions;
	using System.Web;
	using System.Web.Security;
	using System.Web.UI;
	using DotNetOpenAuth.ComponentModel;
	using DotNetOpenAuth.Configuration;
	using DotNetOpenAuth.Messaging;
	using DotNetOpenAuth.OpenId.Extensions;
	using DotNetOpenAuth.OpenId.Extensions.UI;

	/// <summary>
	/// Methods of indicating to the rest of the web site that the user has logged in.
	/// </summary>
	[SuppressMessage("Microsoft.Naming", "CA1702:CompoundWordsShouldBeCasedCorrectly", MessageId = "OnSite", Justification = "Two words intended.")]
	public enum LogOnSiteNotification {
		/// <summary>
		/// The rest of the web site is unaware that the user just completed an OpenID login.
		/// </summary>
		None,

		/// <summary>
		/// After the <see cref="OpenIdRelyingPartyControlBase.LoggedIn"/> event is fired
		/// the control automatically calls <see cref="System.Web.Security.FormsAuthentication.RedirectFromLoginPage(string, bool)"/>
		/// with the <see cref="IAuthenticationResponse.ClaimedIdentifier"/> as the username
		/// unless the <see cref="OpenIdRelyingPartyControlBase.LoggedIn"/> event handler sets
		/// <see cref="OpenIdEventArgs.Cancel"/> property to true.
		/// </summary>
		FormsAuthentication,
	}

	/// <summary>
	/// How an OpenID user session should be persisted across visits.
	/// </summary>
	public enum LogOnPersistence {
		/// <summary>
		/// The user should only be logged in as long as the browser window remains open.
		/// Nothing is persisted to help the user on a return visit.  Public kiosk mode.
		/// </summary>
		Session,

		/// <summary>
		/// The user should only be logged in as long as the browser window remains open.
		/// The OpenID Identifier is persisted to help expedite re-authentication when
		/// the user visits the next time.
		/// </summary>
		SessionAndPersistentIdentifier,

		/// <summary>
		/// The user is issued a persistent authentication ticket so that no login is
		/// necessary on their return visit.
		/// </summary>
		PersistentAuthentication,
	}

	/// <summary>
	/// A common base class for OpenID Relying Party controls.
	/// </summary>
	[DefaultProperty("Identifier"), ValidationProperty("Identifier")]
	public abstract class OpenIdRelyingPartyControlBase : Control, IDisposable {
		/// <summary>
		/// The manifest resource name of the javascript file to include on the hosting page.
		/// </summary>
		internal const string EmbeddedJavascriptResource = Util.DefaultNamespace + ".OpenId.RelyingParty.OpenIdRelyingPartyControlBase.js";

		/// <summary>
		/// The cookie used to persist the Identifier the user logged in with.
		/// </summary>
		internal const string PersistentIdentifierCookieName = OpenIdUtilities.CustomParameterPrefix + "OpenIDIdentifier";

		/// <summary>
		/// The callback parameter name to use to store which control initiated the auth request.
		/// </summary>
		internal const string ReturnToReceivingControlId = OpenIdUtilities.CustomParameterPrefix + "receiver";

		#region Property category constants

		/// <summary>
		/// The "Appearance" category for properties.
		/// </summary>
		protected const string AppearanceCategory = "Appearance";

		/// <summary>
		/// The "Behavior" category for properties.
		/// </summary>
		protected const string BehaviorCategory = "Behavior";

		/// <summary>
		/// The "OpenID" category for properties and events.
		/// </summary>
		protected const string OpenIdCategory = "OpenID";

		#endregion

		#region Callback parameter names

		/// <summary>
		/// The callback parameter to use for recognizing when the callback is in a popup window or hidden iframe.
		/// </summary>
		protected const string UIPopupCallbackKey = OpenIdUtilities.CustomParameterPrefix + "uipopup";

		/// <summary>
		/// The parameter name to include in the formulated auth request so that javascript can know whether
		/// the OP advertises support for the UI extension.
		/// </summary>
		protected const string PopupUISupportedJSHint = OpenIdUtilities.CustomParameterPrefix + "popupUISupported";

		/// <summary>
		/// The callback parameter for use with persisting the <see cref="UsePersistentCookie"/> property.
		/// </summary>
		private const string UsePersistentCookieCallbackKey = OpenIdUtilities.CustomParameterPrefix + "UsePersistentCookie";

		/// <summary>
		/// The callback parameter to use for recognizing when the callback is in the parent window.
		/// </summary>
		private const string UIPopupCallbackParentKey = OpenIdUtilities.CustomParameterPrefix + "uipopupParent";

		#endregion

		#region Property default values

		/// <summary>
		/// The default value for the <see cref="Stateless"/> property.
		/// </summary>
		private const bool StatelessDefault = false;

		/// <summary>
		/// The default value for the <see cref="ReturnToUrl"/> property.
		/// </summary>
		private const string ReturnToUrlDefault = "";

		/// <summary>
		/// Default value of <see cref="UsePersistentCookie"/>.
		/// </summary>
		private const LogOnPersistence UsePersistentCookieDefault = LogOnPersistence.Session;

		/// <summary>
		/// Default value of <see cref="LogOnMode"/>.
		/// </summary>
		private const LogOnSiteNotification LogOnModeDefault = LogOnSiteNotification.FormsAuthentication;

		/// <summary>
		/// The default value for the <see cref="RealmUrl"/> property.
		/// </summary>
		private const string RealmUrlDefault = "~/";

		/// <summary>
		/// The default value for the <see cref="Popup"/> property.
		/// </summary>
		private const PopupBehavior PopupDefault = PopupBehavior.Never;

		/// <summary>
		/// The default value for the <see cref="RequireSsl"/> property.
		/// </summary>
		private const bool RequireSslDefault = false;

		#endregion

		#region Property view state keys

		/// <summary>
		/// The viewstate key to use for the <see cref="Stateless"/> property.
		/// </summary>
		private const string StatelessViewStateKey = "Stateless";

		/// <summary>
		/// The viewstate key to use for the <see cref="UsePersistentCookie"/> property.
		/// </summary>
		private const string UsePersistentCookieViewStateKey = "UsePersistentCookie";

		/// <summary>
		/// The viewstate key to use for the <see cref="LogOnMode"/> property.
		/// </summary>
		private const string LogOnModeViewStateKey = "LogOnMode";

		/// <summary>
		/// The viewstate key to use for the <see cref="RealmUrl"/> property.
		/// </summary>
		private const string RealmUrlViewStateKey = "RealmUrl";

		/// <summary>
		/// The viewstate key to use for the <see cref="ReturnToUrl"/> property.
		/// </summary>
		private const string ReturnToUrlViewStateKey = "ReturnToUrl";

		/// <summary>
		/// The key under which the value for the <see cref="Identifier"/> property will be stored.
		/// </summary>
		private const string IdentifierViewStateKey = "Identifier";

		/// <summary>
		/// The viewstate key to use for the <see cref="Popup"/> property.
		/// </summary>
		private const string PopupViewStateKey = "Popup";

		/// <summary>
		/// The viewstate key to use for the <see cref="RequireSsl"/> property.
		/// </summary>
		private const string RequireSslViewStateKey = "RequireSsl";

		#endregion

		/// <summary>
		/// The lifetime of the cookie used to persist the Identifier the user logged in with.
		/// </summary>
		private static readonly TimeSpan PersistentIdentifierTimeToLiveDefault = TimeSpan.FromDays(14);

		/// <summary>
		/// Backing field for the <see cref="RelyingParty"/> property.
		/// </summary>
		private OpenIdRelyingParty relyingParty;

		/// <summary>
		/// A value indicating whether the <see cref="relyingParty"/> field contains
		/// an instance that we own and should Dispose.
		/// </summary>
		private bool relyingPartyOwned;

		/// <summary>
		/// Initializes a new instance of the <see cref="OpenIdRelyingPartyControlBase"/> class.
		/// </summary>
		protected OpenIdRelyingPartyControlBase() {
		}

		#region Events

		/// <summary>
		/// Fired when the user has typed in their identifier, discovery was successful
		/// and a login attempt is about to begin.
		/// </summary>
		[Description("Fired when the user has typed in their identifier, discovery was successful and a login attempt is about to begin."), Category(OpenIdCategory)]
		public event EventHandler<OpenIdEventArgs> LoggingIn;

		/// <summary>
		/// Fired upon completion of a successful login.
		/// </summary>
		[Description("Fired upon completion of a successful login."), Category(OpenIdCategory)]
		public event EventHandler<OpenIdEventArgs> LoggedIn;

		/// <summary>
		/// Fired when a login attempt fails.
		/// </summary>
		[Description("Fired when a login attempt fails."), Category(OpenIdCategory)]
		public event EventHandler<OpenIdEventArgs> Failed;

		/// <summary>
		/// Fired when an authentication attempt is canceled at the OpenID Provider.
		/// </summary>
		[Description("Fired when an authentication attempt is canceled at the OpenID Provider."), Category(OpenIdCategory)]
		public event EventHandler<OpenIdEventArgs> Canceled;

		/// <summary>
		/// Occurs when the <see cref="Identifier"/> property is changed.
		/// </summary>
		protected event EventHandler IdentifierChanged;

		#endregion

		/// <summary>
		/// Gets or sets the <see cref="OpenIdRelyingParty"/> instance to use.
		/// </summary>
		/// <value>The default value is an <see cref="OpenIdRelyingParty"/> instance initialized according to the web.config file.</value>
		/// <remarks>
		/// A performance optimization would be to store off the 
		/// instance as a static member in your web site and set it
		/// to this property in your <see cref="Control.Load">Page.Load</see>
		/// event since instantiating these instances can be expensive on 
		/// heavily trafficked web pages.
		/// </remarks>
		[Browsable(false)]
		public OpenIdRelyingParty RelyingParty {
			get {
				if (this.relyingParty == null) {
					this.relyingParty = this.CreateRelyingParty();
					this.relyingPartyOwned = true;
				}
				return this.relyingParty;
			}

			set {
				if (this.relyingPartyOwned && this.relyingParty != null) {
					this.relyingParty.Dispose();
				}

				this.relyingParty = value;
				this.relyingPartyOwned = false;
			}
		}

		/// <summary>
		/// Gets or sets a value indicating whether stateless mode is used.
		/// </summary>
		[Bindable(true), DefaultValue(StatelessDefault), Category(OpenIdCategory)]
		[Description("Controls whether stateless mode is used.")]
		public bool Stateless {
			get { return (bool)(ViewState[StatelessViewStateKey] ?? StatelessDefault); }
			set { ViewState[StatelessViewStateKey] = value; }
		}

		/// <summary>
		/// Gets or sets the OpenID <see cref="Realm"/> of the relying party web site.
		/// </summary>
		[SuppressMessage("Microsoft.Usage", "CA1806:DoNotIgnoreMethodResults", MessageId = "System.Uri", Justification = "Using Uri.ctor for validation.")]
		[SuppressMessage("Microsoft.Usage", "CA1806:DoNotIgnoreMethodResults", MessageId = "DotNetOpenAuth.OpenId.Realm", Justification = "Using ctor for validation.")]
		[SuppressMessage("Microsoft.Design", "CA1056:UriPropertiesShouldNotBeStrings", Justification = "Bindable property must be simple type")]
		[Bindable(true), DefaultValue(RealmUrlDefault), Category(OpenIdCategory)]
		[Description("The OpenID Realm of the relying party web site.")]
		[UrlProperty, Editor("System.Web.UI.Design.UrlEditor, System.Design, Version=2.0.0.0, Culture=neutral, PublicKeyToken=b03f5f7f11d50a3a", typeof(UITypeEditor))]
		public string RealmUrl {
			get {
				return (string)(ViewState[RealmUrlViewStateKey] ?? RealmUrlDefault);
			}

			set {
				if (Page != null && !DesignMode) {
					// Validate new value by trying to construct a Realm object based on it.
					new Realm(OpenIdUtilities.GetResolvedRealm(this.Page, value, this.RelyingParty.Channel.GetRequestFromContext())); // throws an exception on failure.
				} else {
					// We can't fully test it, but it should start with either ~/ or a protocol.
					if (Regex.IsMatch(value, @"^https?://")) {
						new Uri(value.Replace("*.", string.Empty)); // make sure it's fully-qualified, but ignore wildcards
					} else if (value.StartsWith("~/", StringComparison.Ordinal)) {
						// this is valid too
					} else {
						throw new UriFormatException();
					}
				}
				ViewState[RealmUrlViewStateKey] = value;
			}
		}

		/// <summary>
		/// Gets or sets the OpenID ReturnTo of the relying party web site.
		/// </summary>
		[SuppressMessage("Microsoft.Usage", "CA2234:PassSystemUriObjectsInsteadOfStrings", Justification = "Bindable property must be simple type")]
		[SuppressMessage("Microsoft.Usage", "CA1806:DoNotIgnoreMethodResults", MessageId = "System.Uri", Justification = "Using Uri.ctor for validation.")]
		[SuppressMessage("Microsoft.Design", "CA1056:UriPropertiesShouldNotBeStrings", Justification = "Bindable property must be simple type")]
		[Bindable(true), DefaultValue(ReturnToUrlDefault), Category(OpenIdCategory)]
		[Description("The OpenID ReturnTo of the relying party web site.")]
		[UrlProperty, Editor("System.Web.UI.Design.UrlEditor, System.Design, Version=2.0.0.0, Culture=neutral, PublicKeyToken=b03f5f7f11d50a3a", typeof(UITypeEditor))]
		public string ReturnToUrl {
			get {
				return (string)(this.ViewState[ReturnToUrlViewStateKey] ?? ReturnToUrlDefault);
			}

			set {
				if (this.Page != null && !this.DesignMode) {
					// Validate new value by trying to construct a Uri based on it.
					new Uri(this.RelyingParty.Channel.GetRequestFromContext().UrlBeforeRewriting, this.Page.ResolveUrl(value)); // throws an exception on failure.
				} else {
					// We can't fully test it, but it should start with either ~/ or a protocol.
					if (Regex.IsMatch(value, @"^https?://")) {
						new Uri(value); // make sure it's fully-qualified, but ignore wildcards
					} else if (value.StartsWith("~/", StringComparison.Ordinal)) {
						// this is valid too
					} else {
						throw new UriFormatException();
					}
				}

				this.ViewState[ReturnToUrlViewStateKey] = value;
			}
		}

		/// <summary>
		/// Gets or sets a value indicating whether to send a persistent cookie upon successful 
		/// login so the user does not have to log in upon returning to this site.
		/// </summary>
		[Bindable(true), DefaultValue(UsePersistentCookieDefault), Category(BehaviorCategory)]
		[Description("Whether to send a persistent cookie upon successful " +
			"login so the user does not have to log in upon returning to this site.")]
		public virtual LogOnPersistence UsePersistentCookie {
			get { return (LogOnPersistence)(this.ViewState[UsePersistentCookieViewStateKey] ?? UsePersistentCookieDefault); }
			set { this.ViewState[UsePersistentCookieViewStateKey] = value; }
		}

		/// <summary>
		/// Gets or sets the way a completed login is communicated to the rest of the web site.
		/// </summary>
		[Bindable(true), DefaultValue(LogOnModeDefault), Category(BehaviorCategory)]
		[Description("The way a completed login is communicated to the rest of the web site.")]
		public virtual LogOnSiteNotification LogOnMode {
			get { return (LogOnSiteNotification)(this.ViewState[LogOnModeViewStateKey] ?? LogOnModeDefault); }
			set { this.ViewState[LogOnModeViewStateKey] = value; }
		}

		/// <summary>
		/// Gets or sets a value indicating when to use a popup window to complete the login experience.
		/// </summary>
		/// <value>The default value is <see cref="PopupBehavior.Never"/>.</value>
		[Bindable(true), DefaultValue(PopupDefault), Category(BehaviorCategory)]
		[Description("When to use a popup window to complete the login experience.")]
		public virtual PopupBehavior Popup {
			get { return (PopupBehavior)(ViewState[PopupViewStateKey] ?? PopupDefault); }
			set { ViewState[PopupViewStateKey] = value; }
		}

		/// <summary>
		/// Gets or sets a value indicating whether to enforce on high security mode,
		/// which requires the full authentication pipeline to be protected by SSL.
		/// </summary>
		[Bindable(true), DefaultValue(RequireSslDefault), Category(OpenIdCategory)]
		[Description("Turns on high security mode, requiring the full authentication pipeline to be protected by SSL.")]
		public bool RequireSsl {
			get { return (bool)(ViewState[RequireSslViewStateKey] ?? RequireSslDefault); }
			set { ViewState[RequireSslViewStateKey] = value; }
		}

		/// <summary>
		/// Gets or sets the URL to your privacy policy page that describes how 
		/// claims will be used and/or shared.
		/// </summary>
		[Bindable(true), Category(OpenIdCategory)]
		[Description("The OpenID Identifier that this button will use to initiate login.")]
		[TypeConverter(typeof(IdentifierConverter))]
		public virtual Identifier Identifier {
			get {
				return (Identifier)ViewState[IdentifierViewStateKey];
			}

			set {
				ViewState[IdentifierViewStateKey] = value;
				this.OnIdentifierChanged();
			}
		}

		/// <summary>
		/// Gets or sets the default association preference to set on authentication requests.
		/// </summary>
		internal AssociationPreference AssociationPreference { get; set; }

		/// <summary>
		/// Clears any cookie set by this control to help the user on a returning visit next time.
		/// </summary>
		public static void LogOff() {
			HttpContext.Current.Response.SetCookie(CreateIdentifierPersistingCookie(null));
		}

		/// <summary>
		/// Immediately redirects to the OpenID Provider to verify the Identifier
		/// provided in the text box.
		/// </summary>
		public void LogOn() {
			IAuthenticationRequest request = this.CreateRequests().FirstOrDefault();
			ErrorUtilities.VerifyProtocol(request != null, OpenIdStrings.OpenIdEndpointNotFound);
			this.LogOn(request);
		}

		/// <summary>
		/// Immediately redirects to the OpenID Provider to verify the Identifier
		/// provided in the text box.
		/// </summary>
		/// <param name="request">The request.</param>
		public void LogOn(IAuthenticationRequest request) {
			Contract.Requires(request != null);
			ErrorUtilities.VerifyArgumentNotNull(request, "request");

			if (this.IsPopupAppropriate(request)) {
				this.ScriptPopupWindow(request);
			} else {
				request.RedirectToProvider();
			}
		}

		/// <summary>
		/// Enables a server control to perform final clean up before it is released from memory.
		/// </summary>
		[SuppressMessage("Microsoft.Design", "CA1063:ImplementIDisposableCorrectly", Justification = "Base class doesn't implement virtual Dispose(bool), so we must call its Dispose() method.")]
		public sealed override void Dispose() {
			this.Dispose(true);
			base.Dispose();
			GC.SuppressFinalize(this);
		}

		/// <summary>
		/// Releases unmanaged and - optionally - managed resources
		/// </summary>
		/// <param name="disposing"><c>true</c> to release both managed and unmanaged resources; <c>false</c> to release only unmanaged resources.</param>
		protected virtual void Dispose(bool disposing) {
			if (disposing) {
				if (this.relyingPartyOwned && this.relyingParty != null) {
					this.relyingParty.Dispose();
					this.relyingParty = null;
				}
			}
		}

		/// <summary>
		/// Creates the authentication requests for a given user-supplied Identifier.
		/// </summary>
		/// <returns>A sequence of authentication requests, any one of which may be 
		/// used to determine the user's control of the <see cref="IAuthenticationRequest.ClaimedIdentifier"/>.</returns>
		protected virtual IEnumerable<IAuthenticationRequest> CreateRequests() {
			Contract.Requires(this.Identifier != null, OpenIdStrings.NoIdentifierSet);
			ErrorUtilities.VerifyOperation(this.Identifier != null, OpenIdStrings.NoIdentifierSet);
			IEnumerable<IAuthenticationRequest> requests;

			// Approximate the returnTo (either based on the customize property or the page URL)
			// so we can use it to help with Realm resolution.
			Uri returnToApproximation = this.ReturnToUrl != null ? new Uri(this.RelyingParty.Channel.GetRequestFromContext().UrlBeforeRewriting, this.ReturnToUrl) : this.Page.Request.Url;

			// Resolve the trust root, and swap out the scheme and port if necessary to match the
			// return_to URL, since this match is required by OpenId, and the consumer app
			// may be using HTTP at some times and HTTPS at others.
			UriBuilder realm = OpenIdUtilities.GetResolvedRealm(this.Page, this.RealmUrl, this.RelyingParty.Channel.GetRequestFromContext());
			realm.Scheme = returnToApproximation.Scheme;
			realm.Port = returnToApproximation.Port;

			// Initiate openid request
			// We use TryParse here to avoid throwing an exception which 
			// might slip through our validator control if it is disabled.
			Realm typedRealm = new Realm(realm);
			if (string.IsNullOrEmpty(this.ReturnToUrl)) {
				requests = this.RelyingParty.CreateRequests(this.Identifier, typedRealm);
			} else {
				// Since the user actually gave us a return_to value,
				// the "approximation" is exactly what we want.
				requests = this.RelyingParty.CreateRequests(this.Identifier, typedRealm, returnToApproximation);
			}

			// Some OPs may be listed multiple times (one with HTTPS and the other with HTTP, for example).
			// Since we're gathering OPs to try one after the other, just take the first choice of each OP
			// and don't try it multiple times.
			requests = requests.Distinct(DuplicateRequestedHostsComparer.Instance);

			// Configure each generated request.
			foreach (var req in requests) {
				if (this.IsPopupAppropriate(req)) {
					// Inform ourselves in return_to that we're in a popup.
					req.SetCallbackArgument(UIPopupCallbackKey, "1");

					if (req.Provider.IsExtensionSupported<UIRequest>()) {
						// Inform the OP that we'll be using a popup window consistent with the UI extension.
						req.AddExtension(new UIRequest());

						// Provide a hint for the client javascript about whether the OP supports the UI extension.
						// This is so the window can be made the correct size for the extension.
						// If the OP doesn't advertise support for the extension, the javascript will use
						// a bigger popup window.
						req.SetCallbackArgument(PopupUISupportedJSHint, "1");
					}
				}

				// Add state that needs to survive across the redirect.
				if (!this.Stateless) {
					req.SetCallbackArgument(UsePersistentCookieCallbackKey, this.UsePersistentCookie.ToString());
					req.SetCallbackArgument(ReturnToReceivingControlId, this.ClientID);
				}

				((AuthenticationRequest)req).AssociationPreference = this.AssociationPreference;
				if (this.OnLoggingIn(req)) {
					yield return req;
				}
			}
		}

		/// <summary>
		/// Raises the <see cref="E:Load"/> event.
		/// </summary>
		/// <param name="e">The <see cref="System.EventArgs"/> instance containing the event data.</param>
		protected override void OnLoad(EventArgs e) {
			base.OnLoad(e);

			if (Page.IsPostBack) {
				// OpenID responses NEVER come in the form of a postback.
				return;
			}

			if (this.Identifier == null) {
				this.TryPresetIdentifierWithCookie();
			}

			// Take an unreliable sneek peek to see if we're in a popup and an OpenID
			// assertion is coming in.  We shouldn't process assertions in a popup window.
			if (this.Page.Request.QueryString[UIPopupCallbackKey] == "1" && this.Page.Request.QueryString[UIPopupCallbackParentKey] == null) {
				// We're in a popup window.  We need to close it and pass the
				// message back to the parent window for processing.
				this.ScriptClosingPopupOrIFrame();
				return; // don't do any more processing on it now
			}

			// Only sniff for an OpenID response if it is targeted at this control.  Note that
			// Stateless mode causes no receiver to be indicated.
			string receiver = this.Page.Request.QueryString[ReturnToReceivingControlId] ?? this.Page.Request.Form[ReturnToReceivingControlId];
			if (receiver == null || receiver == this.ClientID) {
				var response = this.RelyingParty.GetResponse();
<<<<<<< HEAD
				this.ProcessResponse(response);
			}
		}
=======
				if (response != null) {
					string persistentString = response.GetUntrustedCallbackArgument(UsePersistentCookieCallbackKey);
					bool persistentBool;
					if (persistentString != null && bool.TryParse(persistentString, out persistentBool)) {
						this.UsePersistentCookie = persistentBool;
					}
>>>>>>> 07235e4d

		/// <summary>
		/// Called when the <see cref="Identifier"/> property is changed.
		/// </summary>
		protected virtual void OnIdentifierChanged() {
			var identifierChanged = this.IdentifierChanged;
			if (identifierChanged != null) {
				identifierChanged(this, EventArgs.Empty);
			}
		}

		/// <summary>
		/// Processes the response.
		/// </summary>
		/// <param name="response">The response.</param>
		protected virtual void ProcessResponse(IAuthenticationResponse response) {
			if (response == null) {
				return;
			}
			string persistentString = response.GetCallbackArgument(UsePersistentCookieCallbackKey);
			if (persistentString != null) {
				this.UsePersistentCookie = (LogOnPersistence)Enum.Parse(typeof(LogOnPersistence), persistentString);
			}

			switch (response.Status) {
				case AuthenticationStatus.Authenticated:
					this.OnLoggedIn(response);
					break;
				case AuthenticationStatus.Canceled:
					this.OnCanceled(response);
					break;
				case AuthenticationStatus.Failed:
					this.OnFailed(response);
					break;
				case AuthenticationStatus.SetupRequired:
				case AuthenticationStatus.ExtensionsOnly:
				default:
					// The NotApplicable (extension-only assertion) is NOT one that we support
					// in this control because that scenario is primarily interesting to RPs
					// that are asking a specific OP, and it is not user-initiated as this textbox
					// is designed for.
					throw new InvalidOperationException(MessagingStrings.UnexpectedMessageReceivedOfMany);
			}
		}

		/// <summary>
		/// Raises the <see cref="E:System.Web.UI.Control.PreRender"/> event.
		/// </summary>
		/// <param name="e">An <see cref="T:System.EventArgs"/> object that contains the event data.</param>
		protected override void OnPreRender(EventArgs e) {
			base.OnPreRender(e);

			this.Page.ClientScript.RegisterClientScriptResource(typeof(OpenIdRelyingPartyControlBase), EmbeddedJavascriptResource);
		}

		/// <summary>
		/// Fires the <see cref="LoggedIn"/> event.
		/// </summary>
		/// <param name="response">The response.</param>
		protected virtual void OnLoggedIn(IAuthenticationResponse response) {
			Contract.Requires(response != null);
			Contract.Requires(response.Status == AuthenticationStatus.Authenticated);
			ErrorUtilities.VerifyArgumentNotNull(response, "response");
			ErrorUtilities.VerifyInternal(response.Status == AuthenticationStatus.Authenticated, "Firing OnLoggedIn event without an authenticated response.");

			var loggedIn = this.LoggedIn;
			OpenIdEventArgs args = new OpenIdEventArgs(response);
			if (loggedIn != null) {
				loggedIn(this, args);
			}

			if (!args.Cancel) {
				if (this.UsePersistentCookie == LogOnPersistence.SessionAndPersistentIdentifier) {
					Page.Response.SetCookie(CreateIdentifierPersistingCookie(response));
				}

				switch (this.LogOnMode) {
					case LogOnSiteNotification.FormsAuthentication:
						FormsAuthentication.RedirectFromLoginPage(response.ClaimedIdentifier, this.UsePersistentCookie == LogOnPersistence.PersistentAuthentication);
						break;
					case LogOnSiteNotification.None:
					default:
						break;
				}
			}
		}

		/// <summary>
		/// Fires the <see cref="LoggingIn"/> event.
		/// </summary>
		/// <param name="request">The request.</param>
		/// <returns>
		/// Returns whether the login should proceed.  False if some event handler canceled the request.
		/// </returns>
		protected virtual bool OnLoggingIn(IAuthenticationRequest request) {
			Contract.Requires(request != null);
			ErrorUtilities.VerifyArgumentNotNull(request, "request");

			EventHandler<OpenIdEventArgs> loggingIn = this.LoggingIn;

			OpenIdEventArgs args = new OpenIdEventArgs(request);
			if (loggingIn != null) {
				loggingIn(this, args);
			}

			return !args.Cancel;
		}

		/// <summary>
		/// Fires the <see cref="Canceled"/> event.
		/// </summary>
		/// <param name="response">The response.</param>
		protected virtual void OnCanceled(IAuthenticationResponse response) {
			Contract.Requires(response != null);
			Contract.Requires(response.Status == AuthenticationStatus.Canceled);
			ErrorUtilities.VerifyArgumentNotNull(response, "response");
			ErrorUtilities.VerifyInternal(response.Status == AuthenticationStatus.Canceled, "Firing Canceled event for the wrong response type.");

			var canceled = this.Canceled;
			if (canceled != null) {
				canceled(this, new OpenIdEventArgs(response));
			}
		}

		/// <summary>
		/// Fires the <see cref="Failed"/> event.
		/// </summary>
		/// <param name="response">The response.</param>
		protected virtual void OnFailed(IAuthenticationResponse response) {
			Contract.Requires(response != null);
			Contract.Requires(response.Status == AuthenticationStatus.Failed);
			ErrorUtilities.VerifyArgumentNotNull(response, "response");
			ErrorUtilities.VerifyInternal(response.Status == AuthenticationStatus.Failed, "Firing Failed event for the wrong response type.");

			var failed = this.Failed;
			if (failed != null) {
				failed(this, new OpenIdEventArgs(response));
			}
		}

		/// <summary>
		/// Creates the relying party instance used to generate authentication requests.
		/// </summary>
		/// <returns>The instantiated relying party.</returns>
		protected virtual OpenIdRelyingParty CreateRelyingParty() {
			return this.CreateRelyingParty(true);
		}

		/// <summary>
		/// Creates the relying party instance used to generate authentication requests.
		/// </summary>
		/// <param name="verifySignature">
		/// A value indicating whether message protections should be applied to the processed messages.
		/// Use <c>false</c> to postpone verification to a later time without invalidating nonces.
		/// </param>
		/// <returns>The instantiated relying party.</returns>
		protected virtual OpenIdRelyingParty CreateRelyingParty(bool verifySignature) {
			IRelyingPartyApplicationStore store = this.Stateless ? null : DotNetOpenAuthSection.Configuration.OpenId.RelyingParty.ApplicationStore.CreateInstance(OpenIdRelyingParty.HttpApplicationStore);
			var rp = verifySignature ? new OpenIdRelyingParty(store) : OpenIdRelyingParty.CreateNonVerifying();

			// Only set RequireSsl to true, as we don't want to override 
			// a .config setting of true with false.
			if (this.RequireSsl) {
				rp.SecuritySettings.RequireSsl = true;
			}

			return rp;
		}

		/// <summary>
		/// Detects whether a popup window should be used to show the Provider's UI.
		/// </summary>
		/// <param name="request">The request.</param>
		/// <returns>
		/// 	<c>true</c> if a popup should be used; <c>false</c> otherwise.
		/// </returns>
		protected virtual bool IsPopupAppropriate(IAuthenticationRequest request) {
			Contract.Requires(request != null);
			ErrorUtilities.VerifyArgumentNotNull(request, "request");

			switch (this.Popup) {
				case PopupBehavior.Never:
					return false;
				case PopupBehavior.Always:
					return true;
				case PopupBehavior.IfProviderSupported:
					return request.Provider.IsExtensionSupported<UIRequest>();
				default:
					throw ErrorUtilities.ThrowInternal("Unexpected value for Popup property.");
			}
		}

		/// <summary>
		/// Adds attributes to an HTML &lt;A&gt; tag that will be written by the caller using 
		/// <see cref="HtmlTextWriter.RenderBeginTag(HtmlTextWriterTag)"/> after this method.
		/// </summary>
		/// <param name="writer">The HTML writer.</param>
		/// <param name="request">The outgoing authentication request.</param>
		/// <param name="windowStatus">The text to try to display in the status bar on mouse hover.</param>
		protected void RenderOpenIdMessageTransmissionAsAnchorAttributes(HtmlTextWriter writer, IAuthenticationRequest request, string windowStatus) {
			Contract.Requires(writer != null);
			Contract.Requires(request != null);
			ErrorUtilities.VerifyArgumentNotNull(writer, "writer");
			ErrorUtilities.VerifyArgumentNotNull(request, "request");

			// We render a standard HREF attribute for non-javascript browsers.
			writer.AddAttribute(HtmlTextWriterAttribute.Href, request.RedirectingResponse.GetDirectUriRequest(this.RelyingParty.Channel).AbsoluteUri);

			// And for the Javascript ones we do the extra work to use form POST where necessary.
			writer.AddAttribute(HtmlTextWriterAttribute.Onclick, this.CreateGetOrPostAHrefValue(request) + " return false;");

			writer.AddStyleAttribute(HtmlTextWriterStyle.Cursor, "pointer");
			if (!string.IsNullOrEmpty(windowStatus)) {
				writer.AddAttribute("onMouseOver", "window.status = " + MessagingUtilities.GetSafeJavascriptValue(windowStatus));
				writer.AddAttribute("onMouseOut", "window.status = null");
			}
		}

		/// <summary>
		/// Wires the popup window to close itself and pass the authentication result to the parent window.
		/// </summary>
		protected virtual void ScriptClosingPopupOrIFrame() {
			StringBuilder startupScript = new StringBuilder();
			startupScript.AppendLine("window.opener.dnoa_internal.processAuthorizationResult(document.URL);");
			startupScript.AppendLine("window.close();");

			this.Page.ClientScript.RegisterStartupScript(typeof(OpenIdRelyingPartyControlBase), "loginPopupClose", startupScript.ToString(), true);

			// TODO: alternately we should probably take over rendering this page here to avoid
			// a lot of unnecessary work on the server and possible momentary display of the 
			// page in the popup window.
		}

		/// <summary>
		/// Creates the identifier-persisting cookie, either for saving or deleting.
		/// </summary>
		/// <param name="response">The positive authentication response; or <c>null</c> to clear the cookie.</param>
		/// <returns>An persistent cookie.</returns>
		private static HttpCookie CreateIdentifierPersistingCookie(IAuthenticationResponse response) {
			HttpCookie cookie = new HttpCookie(PersistentIdentifierCookieName);
			bool clearingCookie = false;

			// We'll try to store whatever it was the user originally typed in, but fallback
			// to the final claimed_id.
			if (response != null && response.Status == AuthenticationStatus.Authenticated) {
				var positiveResponse = (PositiveAuthenticationResponse)response;

				// We must escape the value because XRIs start with =, and any leading '=' gets dropped (by ASP.NET?)
				cookie.Value = Uri.EscapeDataString(positiveResponse.Endpoint.UserSuppliedIdentifier ?? response.ClaimedIdentifier);
			} else {
				clearingCookie = true;
				cookie.Value = string.Empty;
				if (HttpContext.Current.Request.Browser["supportsEmptyStringInCookieValue"] == "false") {
					cookie.Value = "NoCookie";
				}
			}

			if (clearingCookie) {
				// mark the cookie has having already expired to cause the user agent to delete
				// the old persisted cookie.
				cookie.Expires = DateTime.Now.Subtract(TimeSpan.FromDays(1));
			} else {
				// Make the cookie persistent by setting an expiration date
				cookie.Expires = DateTime.Now + PersistentIdentifierTimeToLiveDefault;
			}

			return cookie;
		}

		/// <summary>
		/// Gets the javascript to executee to redirect or POST an OpenID message to a remote party.
		/// </summary>
		/// <param name="request">The authentication request to send.</param>
		/// <returns>The javascript that should execute.</returns>
		private string CreateGetOrPostAHrefValue(IAuthenticationRequest request) {
			Contract.Requires(request != null);
			ErrorUtilities.VerifyArgumentNotNull(request, "request");

			Uri directUri = request.RedirectingResponse.GetDirectUriRequest(this.RelyingParty.Channel);
			return "window.dnoa_internal.GetOrPost(" + MessagingUtilities.GetSafeJavascriptValue(directUri.AbsoluteUri) + ");";
		}

		/// <summary>
		/// Wires the return page to immediately display a popup window with the Provider in it.
		/// </summary>
		/// <param name="request">The request.</param>
		private void ScriptPopupWindow(IAuthenticationRequest request) {
			Contract.Requires(request != null);
			Contract.Requires(this.RelyingParty != null);

			StringBuilder startupScript = new StringBuilder();

			// Add a callback function that the popup window can call on this, the
			// parent window, to pass back the authentication result.
			startupScript.AppendLine("window.dnoa_internal = new Object();");
			startupScript.AppendLine("window.dnoa_internal.processAuthorizationResult = function(uri) { window.location = uri; };");
			startupScript.AppendLine("window.dnoa_internal.popupWindow = function() {");
			startupScript.AppendFormat(
				@"\tvar openidPopup = {0}",
				UIUtilities.GetWindowPopupScript(this.RelyingParty, request, "openidPopup"));
			startupScript.AppendLine("};");

			this.Page.ClientScript.RegisterClientScriptBlock(this.GetType(), "loginPopup", startupScript.ToString(), true);
		}

		/// <summary>
		/// Tries to preset the <see cref="Identifier"/> property based on a persistent
		/// cookie on the browser.
		/// </summary>
		/// <returns>
		/// A value indicating whether the <see cref="Identifier"/> property was
		/// successfully preset to some non-empty value.
		/// </returns>
		private bool TryPresetIdentifierWithCookie() {
			HttpCookie cookie = this.Page.Request.Cookies[PersistentIdentifierCookieName];
			if (cookie != null) {
				this.Identifier = Uri.UnescapeDataString(cookie.Value);
				return true;
			}

			return false;
		}

		/// <summary>
		/// An authentication request comparer that judges equality solely on the OP endpoint hostname.
		/// </summary>
		private class DuplicateRequestedHostsComparer : IEqualityComparer<IAuthenticationRequest> {
			/// <summary>
			/// The singleton instance of this comparer.
			/// </summary>
			private static IEqualityComparer<IAuthenticationRequest> instance = new DuplicateRequestedHostsComparer();

			/// <summary>
			/// Prevents a default instance of the <see cref="DuplicateRequestedHostsComparer"/> class from being created.
			/// </summary>
			private DuplicateRequestedHostsComparer() {
			}

			/// <summary>
			/// Gets the singleton instance of this comparer.
			/// </summary>
			internal static IEqualityComparer<IAuthenticationRequest> Instance {
				get { return instance; }
			}

			#region IEqualityComparer<IAuthenticationRequest> Members

			/// <summary>
			/// Determines whether the specified objects are equal.
			/// </summary>
			/// <param name="x">The first object of type <paramref name="T"/> to compare.</param>
			/// <param name="y">The second object of type <paramref name="T"/> to compare.</param>
			/// <returns>
			/// true if the specified objects are equal; otherwise, false.
			/// </returns>
			public bool Equals(IAuthenticationRequest x, IAuthenticationRequest y) {
				if (x == null && y == null) {
					return true;
				}

				if (x == null || y == null) {
					return false;
				}

				// We'll distinguish based on the host name only, which
				// admittedly is only a heuristic, but if we remove one that really wasn't a duplicate, well,
				// this multiple OP attempt thing was just a convenience feature anyway.
				return string.Equals(x.Provider.Uri.Host, y.Provider.Uri.Host, StringComparison.OrdinalIgnoreCase);
			}

			/// <summary>
			/// Returns a hash code for the specified object.
			/// </summary>
			/// <param name="obj">The <see cref="T:System.Object"/> for which a hash code is to be returned.</param>
			/// <returns>A hash code for the specified object.</returns>
			/// <exception cref="T:System.ArgumentNullException">
			/// The type of <paramref name="obj"/> is a reference type and <paramref name="obj"/> is null.
			/// </exception>
			public int GetHashCode(IAuthenticationRequest obj) {
				return obj.Provider.Uri.Host.GetHashCode();
			}

			#endregion
		}
	}
}<|MERGE_RESOLUTION|>--- conflicted
+++ resolved
@@ -601,18 +601,9 @@
 			string receiver = this.Page.Request.QueryString[ReturnToReceivingControlId] ?? this.Page.Request.Form[ReturnToReceivingControlId];
 			if (receiver == null || receiver == this.ClientID) {
 				var response = this.RelyingParty.GetResponse();
-<<<<<<< HEAD
 				this.ProcessResponse(response);
 			}
 		}
-=======
-				if (response != null) {
-					string persistentString = response.GetUntrustedCallbackArgument(UsePersistentCookieCallbackKey);
-					bool persistentBool;
-					if (persistentString != null && bool.TryParse(persistentString, out persistentBool)) {
-						this.UsePersistentCookie = persistentBool;
-					}
->>>>>>> 07235e4d
 
 		/// <summary>
 		/// Called when the <see cref="Identifier"/> property is changed.
@@ -632,7 +623,7 @@
 			if (response == null) {
 				return;
 			}
-			string persistentString = response.GetCallbackArgument(UsePersistentCookieCallbackKey);
+			string persistentString = response.GetUntrustedCallbackArgument(UsePersistentCookieCallbackKey);
 			if (persistentString != null) {
 				this.UsePersistentCookie = (LogOnPersistence)Enum.Parse(typeof(LogOnPersistence), persistentString);
 			}
