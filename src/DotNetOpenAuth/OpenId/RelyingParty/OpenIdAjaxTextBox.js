﻿//-----------------------------------------------------------------------
// <copyright file="OpenIdAjaxTextBox.js" company="Andrew Arnott">
//     Copyright (c) Andrew Arnott. All rights reserved.
//     This file may be used and redistributed under the terms of the
//     Microsoft Public License (Ms-PL) http://opensource.org/licenses/ms-pl.html
// </copyright>
//-----------------------------------------------------------------------

<<<<<<< HEAD
function initAjaxOpenId(box, openid_logo_url, dotnetopenid_logo_url, spinner_url, success_icon_url, failure_icon_url,
=======
// Options that can be set on the host page:
//window.openid_visible_iframe = true; // causes the hidden iframe to show up
//window.openid_trace = true; // causes lots of messages

function trace(msg) {
	if (window.openid_trace) {
		if (!window.tracediv) {
			window.tracediv = document.createElement("ol");
			document.body.appendChild(window.tracediv);
		}
		var el = document.createElement("li");
		el.appendChild(document.createTextNode(msg));
		window.tracediv.appendChild(el);
		//alert(msg);
	}
}

/// <summary>Removes a given element from the array.</summary>
/// <returns>True if the element was in the array, or false if it was not found.</returns>
Array.prototype.remove = function(element) {
	function elementToRemoveLast(a, b) {
		if (a == element) { return 1; }
		if (b == element) { return -1; }
		return 0;
	}
	this.sort(elementToRemoveLast);
	if (this[this.length - 1] == element) {
		this.pop();
		return true;
	} else {
		return false;
	}
};

function initAjaxOpenId(box, openid_logo_url, spinner_url, success_icon_url, failure_icon_url,
>>>>>>> 1d49c7bf
		throttle, timeout, assertionReceivedCode,
		loginButtonText, loginButtonToolTip, showLoginPostBackButton, loginPostBackToolTip,
		retryButtonText, retryButtonToolTip, busyToolTip,
		identifierRequiredMessage, loginInProgressMessage,
		authenticatedByToolTip, authenticatedAsToolTip, authenticationFailedToolTip,
		autoPostback, postback) {
	box.dnoi_internal = {
		postback: postback
	};
	if (assertionReceivedCode) {
		box.dnoi_internal.onauthenticated = function(sender, e) { eval(assertionReceivedCode); };
	}

	box.dnoi_internal.originalBackground = box.style.background;
	box.timeout = timeout;

	box.dnoi_internal.authenticationIFrames = new window.dnoa_internal.FrameManager(throttle);

	box.dnoi_internal.constructButton = function(text, tooltip, onclick) {
		var button = document.createElement('input');
		button.textContent = text; // Mozilla
		button.value = text; // IE
		button.type = 'button';
		button.title = tooltip || '';
		button.onclick = onclick;
		box.parentNode.appendChild(button);
		return button;
	};

	box.dnoi_internal.constructSplitButton = function(text, tooltip, onclick, menu) {
		var htmlButton = box.dnoi_internal.constructButton(text, tooltip, onclick);

		if (!box.parentNode.className || box.parentNode.className.indexOf(' yui-skin-sam') < 0) {
			box.parentNode.className = (box.parentNode.className || '') + ' yui-skin-sam';
		}

		var splitButton = new YAHOO.widget.Button(htmlButton, {
			type: 'split',
			menu: menu
		});

		splitButton.on('click', onclick);

		return splitButton;
	};

	box.dnoi_internal.createLoginPostBackButton = function() {
		var postback = function() {
			var discoveryResult = window.dnoa_internal.discoveryResults[box.value];
			var respondingEndpoint = discoveryResult.findSuccessfulRequest();
			box.dnoi_internal.postback(discoveryResult, respondingEndpoint, respondingEndpoint.extensionResponses, { background: false });
		};
		var button = box.dnoi_internal.constructButton(loginButtonText, loginPostBackToolTip, postback);
		button.style.visibility = 'visible';
		button.destroy = function() {
			button.parentNode.removeChild(button);
		};

		return button;
	};

	box.dnoi_internal.createLoginButton = function(providers) {
		var onMenuItemClick = function(p_sType, p_aArgs, p_oItem) {
			var selectedProvider = (p_oItem && p_oItem.value) ? p_oItem.value : providers[0].value;
			selectedProvider.loginPopup();
			return false;
		};

		for (var i = 0; i < providers.length; i++) {
			providers[i].onclick = { fn: onMenuItemClick };
		}

		// We'll use the split button if we have more than one Provider, and the YUI library is available.
		if (providers.length > 1 && YAHOO && YAHOO.widget && YAHOO.widget.Button) {
			return box.dnoi_internal.constructSplitButton(loginButtonText, loginButtonToolTip, onMenuItemClick, providers);
		} else {
			var button = box.dnoi_internal.constructButton(loginButtonText, loginButtonToolTip, onMenuItemClick);
			button.style.visibility = 'visible';
			button.destroy = function() {
				button.parentNode.removeChild(button);
			};
			return button;
		}
	};

	box.dnoi_internal.constructIcon = function(imageUrl, tooltip, rightSide, visible, height) {
		var icon = document.createElement('img');
		icon.src = imageUrl;
		icon.title = tooltip || '';
		icon.originalTitle = icon.title;
		if (!visible) {
			icon.style.visibility = 'hidden';
		}
		icon.style.position = 'absolute';
		icon.style.top = "2px";
		icon.style.bottom = "2px"; // for FireFox (and IE7, I think)
		if (height) {
			icon.style.height = height; // for Chrome and IE8
		}
		if (rightSide) {
			icon.style.right = "2px";
		} else {
			icon.style.left = "2px";
		}
		box.parentNode.appendChild(icon);
		return icon;
	};

	box.dnoi_internal.prefetchImage = function(imageUrl) {
		var img = document.createElement('img');
		img.src = imageUrl;
		img.style.display = 'none';
		box.parentNode.appendChild(img);
		return img;
	};

	function findParentForm(element) {
		if (!element || element.nodeName == "FORM") {
			return element;
		}

		return findParentForm(element.parentNode);
	}

	box.parentForm = findParentForm(box);

	function findOrCreateHiddenField() {
		var name = box.name + '_openidAuthData';
		var existing = window.document.getElementsByName(name);
		if (existing && existing.length > 0) {
			return existing[0];
		}

		var hiddenField = document.createElement('input');
		hiddenField.setAttribute("name", name);
		hiddenField.setAttribute("type", "hidden");
		box.parentForm.appendChild(hiddenField);
		return hiddenField;
	}

	box.dnoi_internal.retryButton = box.dnoi_internal.constructButton(retryButtonText, retryButtonToolTip, function() {
		box.timeout += 5000; // give the retry attempt 5s longer than the last attempt
		box.dnoi_internal.performDiscovery();
		return false;
	});
	box.dnoi_internal.openid_logo = box.dnoi_internal.constructIcon(openid_logo_url, null, false, true);
	box.dnoi_internal.op_logo = box.dnoi_internal.constructIcon('', authenticatedByToolTip, false, false, "16px");
	box.dnoi_internal.op_logo.style.maxWidth = '16px';
	box.dnoi_internal.spinner = box.dnoi_internal.constructIcon(spinner_url, busyToolTip, true);
	box.dnoi_internal.success_icon = box.dnoi_internal.constructIcon(success_icon_url, authenticatedAsToolTip, true);
	box.dnoi_internal.failure_icon = box.dnoi_internal.constructIcon(failure_icon_url, authenticationFailedToolTip, true);

	box.dnoi_internal.dnoi_logo = box.dnoi_internal.openid_logo;

	box.dnoi_internal.setVisualCue = function(state, authenticatedBy, authenticatedAs, providers, errorMessage) {
		box.dnoi_internal.openid_logo.style.visibility = 'hidden';
		box.dnoi_internal.dnoi_logo.style.visibility = 'hidden';
		box.dnoi_internal.op_logo.style.visibility = 'hidden';
		box.dnoi_internal.openid_logo.title = box.dnoi_internal.openid_logo.originalTitle;
		box.dnoi_internal.spinner.style.visibility = 'hidden';
		box.dnoi_internal.success_icon.style.visibility = 'hidden';
		box.dnoi_internal.failure_icon.style.visibility = 'hidden';
		box.dnoi_internal.retryButton.style.visibility = 'hidden';
		if (box.dnoi_internal.loginButton) {
			box.dnoi_internal.loginButton.destroy();
			box.dnoi_internal.loginButton = null;
		}
		if (box.dnoi_internal.postbackLoginButton) {
			box.dnoi_internal.postbackLoginButton.destroy();
			box.dnoi_internal.postbackLoginButton = null;
		}
		box.title = '';
		box.dnoi_internal.state = state;
		var opLogo;
		if (state == "discovering") {
			box.dnoi_internal.dnoi_logo.style.visibility = 'visible';
			box.dnoi_internal.spinner.style.visibility = 'visible';
			box.dnoi_internal.claimedIdentifier = null;
			box.title = '';
			window.status = "Discovering OpenID Identifier '" + box.value + "'...";
		} else if (state == "authenticated") {
			opLogo = box.dnoi_internal.deriveOPFavIcon();
			if (opLogo) {
				box.dnoi_internal.op_logo.src = opLogo;
				box.dnoi_internal.op_logo.style.visibility = 'visible';
				box.dnoi_internal.op_logo.title = box.dnoi_internal.op_logo.originalTitle.replace('{0}', authenticatedBy.getHost());
			}
			//trace("OP icon size: " + box.dnoi_internal.op_logo.fileSize);
			// The filesize check just doesn't seem to work any more.
			if (!opLogo) {// || box.dnoi_internal.op_logo.fileSize == -1 /*IE*/ || box.dnoi_internal.op_logo.fileSize === undefined /* FF */) {
				trace('recovering from missing OP icon');
				box.dnoi_internal.op_logo.style.visibility = 'hidden';
				box.dnoi_internal.openid_logo.style.visibility = 'visible';
				box.dnoi_internal.openid_logo.title = box.dnoi_internal.op_logo.originalTitle.replace('{0}', authenticatedBy.getHost());
			}
			if (showLoginPostBackButton) {
				box.dnoi_internal.postbackLoginButton = box.dnoi_internal.createLoginPostBackButton();
			} else {
				box.dnoi_internal.success_icon.style.visibility = 'visible';
				box.dnoi_internal.success_icon.title = box.dnoi_internal.success_icon.originalTitle.replace('{0}', authenticatedAs);
			}
			box.title = box.dnoi_internal.claimedIdentifier;
			window.status = "Authenticated as " + authenticatedAs;
		} else if (state == "setup") {
			opLogo = box.dnoi_internal.deriveOPFavIcon();
			if (opLogo) {
				box.dnoi_internal.op_logo.src = opLogo;
				box.dnoi_internal.op_logo.style.visibility = 'visible';
			} else {
				box.dnoi_internal.openid_logo.style.visibility = 'visible';
			}

			box.dnoi_internal.loginButton = box.dnoi_internal.createLoginButton(providers);

			box.dnoi_internal.claimedIdentifier = null;
			window.status = "Authentication requires user interaction.";
		} else if (state == "failed") {
			box.dnoi_internal.openid_logo.style.visibility = 'visible';
			box.dnoi_internal.retryButton.style.visibility = 'visible';
			box.dnoi_internal.claimedIdentifier = null;
			window.status = authenticationFailedToolTip;
			box.title = authenticationFailedToolTip;
		} else if (state == "failednoretry") {
			box.dnoi_internal.failure_icon.title = errorMessage;
			box.dnoi_internal.failure_icon.style.visibility = 'visible';
			box.dnoi_internal.openid_logo.style.visibility = 'visible';
			box.dnoi_internal.claimedIdentifier = null;
			window.status = errorMessage;
			box.title = errorMessage;
		} else if (state == '' || !state) {
			box.dnoi_internal.openid_logo.style.visibility = 'visible';
			box.title = '';
			box.dnoi_internal.claimedIdentifier = null;
			window.status = null;
		} else {
			box.dnoi_internal.claimedIdentifier = null;
			trace('unrecognized state ' + state);
		}

		if (box.onStateChanged) {
			box.onStateChanged(state);
		}
	};

	box.dnoi_internal.isBusy = function() {
		var lastDiscovery = window.dnoa_internal.discoveryResults[box.lastDiscoveredIdentifier];
		return box.dnoi_internal.state == 'discovering' ||
			(lastDiscovery && lastDiscovery.busy());
	};

	box.dnoi_internal.canAttemptLogin = function() {
		if (box.value.length === 0) { return false; }
		if (!window.dnoa_internal.discoveryResults[box.value]) { return false; }
		if (box.dnoi_internal.state == 'failed') { return false; }
		return true;
	};

	box.dnoi_internal.getUserSuppliedIdentifierResults = function() {
		return window.dnoa_internal.discoveryResults[box.value];
	};

	box.dnoi_internal.isAuthenticated = function() {
		var results = box.dnoi_internal.getUserSuppliedIdentifierResults();
		return results && results.findSuccessfulRequest();
	};

	box.dnoi_internal.onSubmit = function() {
		var hiddenField = findOrCreateHiddenField();
		if (box.dnoi_internal.isAuthenticated()) {
			// stick the result in a hidden field so the RP can verify it
			hiddenField.setAttribute("value", window.dnoa_internal.discoveryResults[box.value].successAuthData);
		} else {
			hiddenField.setAttribute("value", '');
			if (box.dnoi_internal.isBusy()) {
				alert(loginInProgressMessage);
			} else {
				if (box.value.length > 0) {
					// submitPending will be true if we've already tried deferring submit for a login,
					// in which case we just want to display a box to the user.
					if (box.dnoi_internal.submitPending || !box.dnoi_internal.canAttemptLogin()) {
						alert(identifierRequiredMessage);
					} else {
						// The user hasn't clicked "Login" yet.  We'll click login for him,
						// after leaving a note for ourselves to automatically click submit
						// when login is complete.
						box.dnoi_internal.submitPending = box.dnoi_internal.submitButtonJustClicked;
						if (box.dnoi_internal.submitPending === null) {
							box.dnoi_internal.submitPending = true;
						}
						box.dnoi_internal.loginButton.onclick();
						return false; // abort submit for now
					}
				} else {
					return true;
				}
			}
			return false;
		}
		return true;
	};

	/// <summary>
	/// Records which submit button caused this openid box to question whether it
	/// was ready to submit the user's identifier so that that button can be re-invoked
	/// automatically after authentication completes.
	/// </summary>
	box.dnoi_internal.setLastSubmitButtonClicked = function(evt) {
		var button;
		if (evt.target) {
			button = evt.target;
		} else {
			button = evt.srcElement;
		}

		box.dnoi_internal.submitButtonJustClicked = button;
	};

	// Find all submit buttons and hook their click events so that we can validate
	// whether we are ready for the user to postback.
	var inputs = document.getElementsByTagName('input');
	for (var i = 0; i < inputs.length; i++) {
		var el = inputs[i];
		if (el.type == 'submit') {
			if (el.attachEvent) {
				el.attachEvent("onclick", box.dnoi_internal.setLastSubmitButtonClicked);
			} else {
				el.addEventListener("click", box.dnoi_internal.setLastSubmitButtonClicked, true);
			}
		}
	}

	/// <summary>
	/// Returns the URL of the authenticating OP's logo so it can be displayed to the user.
	/// </summary>
	/// <param name="opUri">The OP Endpoint, if known.</param>
	box.dnoi_internal.deriveOPFavIcon = function(opUri) {
		if (!opUri) {
			var idresults = box.dnoi_internal.getUserSuppliedIdentifierResults();
			var response = idresults ? idresults.successAuthData : null;
			if (!response || response.length === 0) {
				trace('No favicon because no successAuthData.');
				return;
			}
			var authResult = new window.dnoa_internal.Uri(response);
			if (authResult.getQueryArgValue("openid.op_endpoint")) {
				opUri = new window.dnoa_internal.Uri(authResult.getQueryArgValue("openid.op_endpoint"));
			} else if (authResult.getQueryArgValue("dnoa.op_endpoint")) {
				opUri = new window.dnoa_internal.Uri(authResult.getQueryArgValue("dnoa.op_endpoint"));
			} else if (authResult.getQueryArgValue("openid.user_setup_url")) {
				opUri = new window.dnoa_internal.Uri(authResult.getQueryArgValue("openid.user_setup_url"));
			} else {
				return null;
			}
		}
		var favicon = opUri.getAuthority() + "/favicon.ico";
		trace('Guessing favicon location of: ' + favicon);
		return favicon;
	};

	/*****************************************
	* Event Handlers
	*****************************************/

	window.dnoa_internal.addDiscoveryStarted(function(identifier) {
		if (identifier == box.value) {
			box.dnoi_internal.setVisualCue('discovering');
		}
	}, box);

	window.dnoa_internal.addDiscoverySuccess(function(identifier, discoveryResult, state) {
		if (identifier == box.value && (box.dnoi_internal.state == 'discovering' || !box.dnoi_internal.state)) {
			// Start pre-fetching the OP favicons
			for (var i = 0; i < discoveryResult.length; i++) {
				var favicon = box.dnoi_internal.deriveOPFavIcon(discoveryResult[i].endpoint);
				if (favicon) {
					trace('Prefetching ' + favicon);
					box.dnoi_internal.prefetchImage(favicon);
				}
			}
			if (discoveryResult.length > 0) {
				discoveryResult.loginBackground(
				box.dnoi_internal.authenticationIFrames,
				null,
				null,
				null,
				box.timeout);
			} else {
				// discovery completed successfully -- it just didn't yield any service endpoints.
				box.dnoi_internal.setVisualCue('failednoretry', null, null, null, discoveryResult.error);
				if (discoveryResult.error) { box.title = discoveryResult.error; }
			}
		}
	}, box);

	window.dnoa_internal.addDiscoveryFailed(function(identifier, message) {
		if (identifier == box.value) {
			box.dnoi_internal.setVisualCue('failed');
			if (message) { box.title = message; }
		}
	}, box);

	window.dnoa_internal.addAuthStarted(function(discoveryResult, serviceEndpoint, state) {
		if (discoveryResult.userSuppliedIdentifier == box.value) {
			box.dnoi_internal.setVisualCue('discovering');
		}
	}, box);

	window.dnoa_internal.addAuthSuccess(function(discoveryResult, serviceEndpoint, extensionResponses, state) {
		if (discoveryResult.userSuppliedIdentifier == box.value) {
			// visual cue that auth was successful
			var parsedPositiveAssertion = new window.dnoa_internal.PositiveAssertion(discoveryResult.successAuthData);
			box.dnoi_internal.claimedIdentifier = parsedPositiveAssertion.claimedIdentifier;

			// If the OP doesn't support delegation, "correct" the identifier the user entered
			// so he realizes his identity didn't stick.  But don't change out OP Identifiers.
			if (discoveryResult.claimedIdentifier && discoveryResult.claimedIdentifier != parsedPositiveAssertion.claimedIdentifier) {
				box.value = parsedPositiveAssertion.claimedIdentifier;
				box.lastDiscoveredIdentifier = box.value;

				// Also inject a fake discovery result for this new identifier to keep the UI from performing
				// discovery on the new identifier (the RP will perform the necessary verification server-side).
				if (!window.dnoa_internal.discoveryResults[box.value]) {
					// We must make sure that the only service endpoint from the earlier discovery that
					// is copied over is the one that sent the assertion just now. Deep clone, then strip
					// out the other SEPs.
					window.dnoa_internal.discoveryResults[box.value] = discoveryResult.cloneWithOneServiceEndpoint(serviceEndpoint);
				}
			}
			box.dnoi_internal.setVisualCue('authenticated', parsedPositiveAssertion.endpoint, parsedPositiveAssertion.claimedIdentifier);
			if (box.dnoi_internal.onauthenticated) {
				box.dnoi_internal.onauthenticated(box, extensionResponses);
			}

			if (showLoginPostBackButton && !state.background) {
				box.dnoi_internal.postback(discoveryResult, serviceEndpoint, extensionResponses, state);
			} else if (box.dnoi_internal.submitPending) {
				// We submit the form BEFORE resetting the submitPending so
				// the submit handler knows we've already tried this route.
				if (box.dnoi_internal.submitPending === true) {
					box.parentForm.submit();
				} else {
					box.dnoi_internal.submitPending.click();
				}

				box.dnoi_internal.submitPending = null;
			} else if (!state.deserialized && autoPostback) {
				// as long as this is a fresh auth response, postback to the server if configured to do so.
				box.dnoi_internal.postback(discoveryResult, serviceEndpoint, extensionResponses, state);
			}
		}
	}, box);

	window.dnoa_internal.addAuthFailed(function(discoveryResult, serviceEndpoint, state) {
		if (discoveryResult.userSuppliedIdentifier == box.value) {
			box.dnoi_internal.submitPending = null;
			if (!serviceEndpoint || !state.background) { // if the last service endpoint just turned the user down
				box.dnoi_internal.displayLoginButton(discoveryResult);
			}
		}
	}, box);

	window.dnoa_internal.addAuthCleared(function(discoveryResult, serviceEndpoint) {
		if (discoveryResult.userSuppliedIdentifier == box.value) {
			if (!discoveryResult.findSuccessfulRequest()) {
				// attempt to renew the positive assertion.
				discoveryResult.loginBackground(
					box.dnoi_internal.authenticationIFrames,
					null,
					null,
					null,
					box.timeout);
			}
		}
	}, box);

	/*****************************************
	* Flow
	*****************************************/

	box.dnoi_internal.displayLoginButton = function(discoveryResult) {
		trace('No asynchronous authentication attempt is in progress.  Display setup view.');
		var providers = [];
		for (var i = 0; i < discoveryResult.length; i++) {
			var favicon = box.dnoi_internal.deriveOPFavIcon(discoveryResult[i].endpoint);
			var img = '<img src="' + favicon + '" />';
			providers.push({ text: img + discoveryResult[i].host, value: discoveryResult[i] });
		}

		// visual cue that auth failed
		box.dnoi_internal.setVisualCue('setup', null, null, providers);
	};

	/// <summary>Called to initiate discovery on some identifier.</summary>
	box.dnoi_internal.performDiscovery = function() {
		box.dnoi_internal.authenticationIFrames.closeFrames();
		box.lastDiscoveredIdentifier = box.value;
		var openid = new window.OpenIdIdentifier(box.value);
		openid.discover();
	};

	box.onblur = function(event) {
		if (box.lastDiscoveredIdentifier != box.value || !box.dnoi_internal.state) {
			if (box.value.length > 0) {
				box.dnoi_internal.resetAndDiscover();
			} else {
				box.dnoi_internal.setVisualCue();
			}
		}

		return true;
	};

	//{
		var rate = NaN;
		var lastValue = box.value;
		var keyPresses = 0;
		var startTime = null;
		var lastKeyPress = null;
		var discoveryTimer;

		function cancelTimer() {
			if (discoveryTimer) {
				trace('canceling timer', 'gray');
				clearTimeout(discoveryTimer);
				discoveryTimer = null;
			}
		}

		function identifierSanityCheck(id) {
			return id.match("^[=@+$!(].+|.*?\\..*[^\\.]|\\w+://.+");
		}

		function discover() {
			cancelTimer();
			trace('typist discovery candidate', 'gray');
			if (identifierSanityCheck(box.value)) {
				trace('typist discovery begun', 'gray');
				box.dnoi_internal.performDiscovery();
			} else {
				trace('typist discovery canceled due to incomplete identifier.', 'gray');
			}
		}

		function reset() {
			keyPresses = 0;
			startTime = null;
			rate = NaN;
			trace('resetting state', 'gray');
		}

		box.dnoi_internal.resetAndDiscover = function() {
			reset();
			discover();
		};

		box.onkeyup = function(e) {
			e = e || window.event; // for IE

			if (new Date() - lastKeyPress > 3000) {
				// the user seems to have altogether stopped typing,
				// so reset our typist speed detector.
				reset();
			}
			lastKeyPress = new Date();

			var newValue = box.value;
			if (e.keyCode == 13) {
				if (box.dnoi_internal.state === 'setup') {
					box.dnoi_internal.loginButton.click();
				} else if (box.dnoi_internal.postbackLoginButton) {
					box.dnoi_internal.postbackLoginButton.click();
				} else {
					discover();
				}
			} else {
				if (lastValue != newValue && newValue != box.lastDiscoveredIdentifier) {
					box.dnoi_internal.setVisualCue();
					if (newValue.length === 0) {
						reset();
					} else if (Math.abs((lastValue || '').length - newValue.length) > 1) {
						// One key press is responsible for multiple character changes.
						// The user may have pasted in his identifier in which case
						// we want to begin discovery immediately.
						trace(newValue + ': paste detected (old value ' + lastValue + ')', 'gray');
						discover();
					} else {
						keyPresses++;
						var timeout = 3000; // timeout to use if we don't have enough keying to figure out type rate
						if (startTime === null) {
							startTime = new Date();
						} else if (keyPresses > 1) {
							cancelTimer();
							rate = (new Date() - startTime) / keyPresses;
							var minTimeout = 300;
							var maxTimeout = 3000;
							var typistFactor = 5;
							timeout = Math.max(minTimeout, Math.min(rate * typistFactor, maxTimeout));
						}

						trace(newValue + ': setting timer for ' + timeout, 'gray');
						discoveryTimer = setTimeout(discover, timeout);
					}
				}
			}

			trace(newValue + ': updating lastValue', 'gray');
			lastValue = newValue;

			return true;
		};
	//}

	box.getClaimedIdentifier = function() { return box.dnoi_internal.claimedIdentifier; };

	// If an identifier is preset on the box, perform discovery on it, but only
	// if there isn't a prior authentication that we're about to deserialize.
	if (box.value.length > 0 && findOrCreateHiddenField().value.length === 0) {
		trace('jumpstarting discovery on ' + box.value + ' because it was preset.');
		box.dnoi_internal.performDiscovery();
	}
	
	// Restore a previously achieved state (from pre-postback) if it is given.
	window.dnoa_internal.deserializePreviousAuthentication(findOrCreateHiddenField().value);

	// public methods
	box.setValue = function(value) {
		box.value = value;
		if (box.value) {
			box.dnoi_internal.performDiscovery();
		}
	};

	// public events
	// box.onStateChanged(state)
}<|MERGE_RESOLUTION|>--- conflicted
+++ resolved
@@ -6,45 +6,7 @@
 // </copyright>
 //-----------------------------------------------------------------------
 
-<<<<<<< HEAD
-function initAjaxOpenId(box, openid_logo_url, dotnetopenid_logo_url, spinner_url, success_icon_url, failure_icon_url,
-=======
-// Options that can be set on the host page:
-//window.openid_visible_iframe = true; // causes the hidden iframe to show up
-//window.openid_trace = true; // causes lots of messages
-
-function trace(msg) {
-	if (window.openid_trace) {
-		if (!window.tracediv) {
-			window.tracediv = document.createElement("ol");
-			document.body.appendChild(window.tracediv);
-		}
-		var el = document.createElement("li");
-		el.appendChild(document.createTextNode(msg));
-		window.tracediv.appendChild(el);
-		//alert(msg);
-	}
-}
-
-/// <summary>Removes a given element from the array.</summary>
-/// <returns>True if the element was in the array, or false if it was not found.</returns>
-Array.prototype.remove = function(element) {
-	function elementToRemoveLast(a, b) {
-		if (a == element) { return 1; }
-		if (b == element) { return -1; }
-		return 0;
-	}
-	this.sort(elementToRemoveLast);
-	if (this[this.length - 1] == element) {
-		this.pop();
-		return true;
-	} else {
-		return false;
-	}
-};
-
 function initAjaxOpenId(box, openid_logo_url, spinner_url, success_icon_url, failure_icon_url,
->>>>>>> 1d49c7bf
 		throttle, timeout, assertionReceivedCode,
 		loginButtonText, loginButtonToolTip, showLoginPostBackButton, loginPostBackToolTip,
 		retryButtonText, retryButtonToolTip, busyToolTip,
