--- conflicted
+++ resolved
@@ -158,25 +158,13 @@
 		/// from a custom association store's 
 		/// <see cref="IAssociationStore&lt;TKey&gt;.GetAssociation(TKey, SecuritySettings)"/> method.
 		/// </returns>
-<<<<<<< HEAD
-		public static Association Deserialize(string handle, DateTime expires, byte[] privateData) {
+		public static Association Deserialize(string handle, DateTime expiresUtc, byte[] privateData) {
 			Contract.Requires<ArgumentNullException>(!String.IsNullOrEmpty(handle));
 			Contract.Requires<ArgumentNullException>(privateData != null);
 			Contract.Ensures(Contract.Result<Association>() != null);
 
-			expires = expires.ToUniversalTimeSafe();
-			TimeSpan remainingLifeLength = expires - DateTime.UtcNow;
-=======
-		public static Association Deserialize(string handle, DateTime expiresUtc, byte[] privateData) {
-			if (string.IsNullOrEmpty(handle)) {
-				throw new ArgumentNullException("handle");
-			}
-			if (privateData == null) {
-				throw new ArgumentNullException("privateData");
-			}
 			expiresUtc = expiresUtc.ToUniversalTimeSafe();
 			TimeSpan remainingLifeLength = expiresUtc - DateTime.UtcNow;
->>>>>>> 53e675d9
 			byte[] secret = privateData; // the whole of privateData is the secret key for now.
 			// We figure out what derived type to instantiate based on the length of the secret.
 			try {
