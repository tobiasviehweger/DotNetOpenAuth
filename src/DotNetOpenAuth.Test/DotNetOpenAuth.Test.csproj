﻿<?xml version="1.0" encoding="utf-8"?>
<Project ToolsVersion="4.0" DefaultTargets="Build" xmlns="http://schemas.microsoft.com/developer/msbuild/2003">
  <PropertyGroup>
    <ProjectRoot Condition="'$(ProjectRoot)' == ''">$(MSBuildProjectDirectory)\..\..\</ProjectRoot>
    <Configuration Condition=" '$(Configuration)' == '' ">Debug</Configuration>
    <Platform Condition=" '$(Platform)' == '' ">AnyCPU</Platform>
    <TargetFrameworkVersion>v4.0</TargetFrameworkVersion>
  </PropertyGroup>
  <Import Project="$(ProjectRoot)tools\DotNetOpenAuth.props" />
  <PropertyGroup>
    <ProductVersion>9.0.30729</ProductVersion>
    <SchemaVersion>2.0</SchemaVersion>
    <ProjectGuid>{4376ECC9-C346-4A99-B13C-FA93C0FBD2C9}</ProjectGuid>
    <OutputType>Library</OutputType>
    <AppDesignerFolder>Properties</AppDesignerFolder>
    <RootNamespace>DotNetOpenAuth.Test</RootNamespace>
    <AssemblyName>DotNetOpenAuth.Test</AssemblyName>
    <FileAlignment>512</FileAlignment>
<<<<<<< HEAD
    <ProjectTypeGuids>{3AC096D0-A1C2-E12C-1390-A8335801FDAB};{FAE04EC0-301F-11D3-BF4B-00C04F79EFBC}</ProjectTypeGuids>
    <FileUpgradeFlags>
    </FileUpgradeFlags>
    <OldToolsVersion>3.5</OldToolsVersion>
    <UpgradeBackupLocation />
    <PublishUrl>publish\</PublishUrl>
    <Install>true</Install>
    <InstallFrom>Disk</InstallFrom>
    <UpdateEnabled>false</UpdateEnabled>
    <UpdateMode>Foreground</UpdateMode>
    <UpdateInterval>7</UpdateInterval>
    <UpdateIntervalUnits>Days</UpdateIntervalUnits>
    <UpdatePeriodically>false</UpdatePeriodically>
    <UpdateRequired>false</UpdateRequired>
    <MapFileExtensions>true</MapFileExtensions>
    <ApplicationRevision>0</ApplicationRevision>
    <ApplicationVersion>1.0.0.%2a</ApplicationVersion>
    <IsWebBootstrapper>false</IsWebBootstrapper>
    <UseApplicationTrust>false</UseApplicationTrust>
    <BootstrapperEnabled>true</BootstrapperEnabled>
=======
>>>>>>> 623f8a1e
  </PropertyGroup>
  <PropertyGroup Condition=" '$(Configuration)|$(Platform)' == 'Debug|AnyCPU' ">
    <DebugSymbols>true</DebugSymbols>
    <DebugType>full</DebugType>
    <Optimize>false</Optimize>
    <DefineConstants>DEBUG;TRACE</DefineConstants>
    <ErrorReport>prompt</ErrorReport>
    <WarningLevel>4</WarningLevel>
    <CodeContractsEnableRuntimeChecking>True</CodeContractsEnableRuntimeChecking>
    <CodeContractsCustomRewriterAssembly>
    </CodeContractsCustomRewriterAssembly>
    <CodeContractsCustomRewriterClass>
    </CodeContractsCustomRewriterClass>
    <CodeContractsRuntimeCheckingLevel>None</CodeContractsRuntimeCheckingLevel>
    <CodeContractsRunCodeAnalysis>False</CodeContractsRunCodeAnalysis>
    <CodeContractsBuildReferenceAssembly>False</CodeContractsBuildReferenceAssembly>
    <CodeContractsNonNullObligations>False</CodeContractsNonNullObligations>
    <CodeContractsBoundsObligations>False</CodeContractsBoundsObligations>
    <CodeContractsArithmeticObligations>False</CodeContractsArithmeticObligations>
    <CodeContractsLibPaths>
    </CodeContractsLibPaths>
    <CodeContractsPlatformPath>
    </CodeContractsPlatformPath>
    <CodeContractsExtraAnalysisOptions>
    </CodeContractsExtraAnalysisOptions>
    <CodeContractsBaseLineFile>
    </CodeContractsBaseLineFile>
    <CodeContractsUseBaseLine>False</CodeContractsUseBaseLine>
    <CodeContractsRunInBackground>True</CodeContractsRunInBackground>
    <CodeContractsShowSquigglies>False</CodeContractsShowSquigglies>
    <CodeContractsRuntimeOnlyPublicSurface>False</CodeContractsRuntimeOnlyPublicSurface>
    <CodeContractsRuntimeThrowOnFailure>True</CodeContractsRuntimeThrowOnFailure>
    <CodeContractsRuntimeCallSiteRequires>False</CodeContractsRuntimeCallSiteRequires>
    <CodeAnalysisRuleSet>AllRules.ruleset</CodeAnalysisRuleSet>
  </PropertyGroup>
  <PropertyGroup Condition=" '$(Configuration)|$(Platform)' == 'Release|AnyCPU' ">
    <DebugType>pdbonly</DebugType>
    <Optimize>true</Optimize>
    <DefineConstants>TRACE</DefineConstants>
    <ErrorReport>prompt</ErrorReport>
    <WarningLevel>4</WarningLevel>
    <CodeContractsEnableRuntimeChecking>True</CodeContractsEnableRuntimeChecking>
    <CodeContractsCustomRewriterAssembly>
    </CodeContractsCustomRewriterAssembly>
    <CodeContractsCustomRewriterClass>
    </CodeContractsCustomRewriterClass>
    <CodeContractsRuntimeCheckingLevel>None</CodeContractsRuntimeCheckingLevel>
    <CodeContractsRuntimeOnlyPublicSurface>False</CodeContractsRuntimeOnlyPublicSurface>
    <CodeContractsRuntimeThrowOnFailure>True</CodeContractsRuntimeThrowOnFailure>
    <CodeContractsRuntimeCallSiteRequires>False</CodeContractsRuntimeCallSiteRequires>
    <CodeContractsRunCodeAnalysis>False</CodeContractsRunCodeAnalysis>
    <CodeContractsBuildReferenceAssembly>False</CodeContractsBuildReferenceAssembly>
    <CodeContractsNonNullObligations>False</CodeContractsNonNullObligations>
    <CodeContractsBoundsObligations>False</CodeContractsBoundsObligations>
    <CodeContractsArithmeticObligations>False</CodeContractsArithmeticObligations>
    <CodeContractsLibPaths>
    </CodeContractsLibPaths>
    <CodeContractsPlatformPath>
    </CodeContractsPlatformPath>
    <CodeContractsExtraAnalysisOptions>
    </CodeContractsExtraAnalysisOptions>
    <CodeContractsBaseLineFile>
    </CodeContractsBaseLineFile>
    <CodeContractsUseBaseLine>False</CodeContractsUseBaseLine>
    <CodeContractsRunInBackground>True</CodeContractsRunInBackground>
    <CodeContractsShowSquigglies>False</CodeContractsShowSquigglies>
    <CodeAnalysisRuleSet>AllRules.ruleset</CodeAnalysisRuleSet>
  </PropertyGroup>
  <PropertyGroup Condition=" '$(Configuration)|$(Platform)' == 'CodeAnalysis|AnyCPU' ">
    <DebugSymbols>true</DebugSymbols>
    <DefineConstants>DEBUG;TRACE</DefineConstants>
    <DebugType>full</DebugType>
    <PlatformTarget>AnyCPU</PlatformTarget>
    <CodeAnalysisUseTypeNameInSuppression>true</CodeAnalysisUseTypeNameInSuppression>
    <CodeAnalysisModuleSuppressionsFile>GlobalSuppressions.cs</CodeAnalysisModuleSuppressionsFile>
    <ErrorReport>prompt</ErrorReport>
    <CodeContractsEnableRuntimeChecking>True</CodeContractsEnableRuntimeChecking>
    <CodeContractsCustomRewriterAssembly>
    </CodeContractsCustomRewriterAssembly>
    <CodeContractsCustomRewriterClass>
    </CodeContractsCustomRewriterClass>
    <CodeContractsRuntimeCheckingLevel>None</CodeContractsRuntimeCheckingLevel>
    <CodeContractsRunCodeAnalysis>True</CodeContractsRunCodeAnalysis>
    <CodeContractsBuildReferenceAssembly>False</CodeContractsBuildReferenceAssembly>
    <CodeContractsNonNullObligations>False</CodeContractsNonNullObligations>
    <CodeContractsBoundsObligations>False</CodeContractsBoundsObligations>
    <CodeContractsLibPaths>
    </CodeContractsLibPaths>
    <CodeContractsPlatformPath>
    </CodeContractsPlatformPath>
    <CodeContractsExtraAnalysisOptions>
    </CodeContractsExtraAnalysisOptions>
    <CodeContractsBaseLineFile>
    </CodeContractsBaseLineFile>
    <CodeContractsUseBaseLine>False</CodeContractsUseBaseLine>
    <CodeContractsRunInBackground>True</CodeContractsRunInBackground>
    <CodeContractsShowSquigglies>True</CodeContractsShowSquigglies>
    <CodeContractsRuntimeOnlyPublicSurface>False</CodeContractsRuntimeOnlyPublicSurface>
    <CodeContractsRuntimeThrowOnFailure>True</CodeContractsRuntimeThrowOnFailure>
    <CodeContractsRuntimeCallSiteRequires>False</CodeContractsRuntimeCallSiteRequires>
    <CodeContractsArithmeticObligations>False</CodeContractsArithmeticObligations>
    <CodeAnalysisRuleSet>AllRules.ruleset</CodeAnalysisRuleSet>
  </PropertyGroup>
  <ItemGroup>
    <Reference Include="log4net, Version=1.2.10.0, Culture=neutral, PublicKeyToken=1b44e1d426115821, processorArchitecture=MSIL">
      <SpecificVersion>False</SpecificVersion>
      <HintPath>..\..\lib\log4net.dll</HintPath>
    </Reference>
    <Reference Include="Microsoft.VisualStudio.QualityTools.UnitTestFramework, Version=10.0.0.0, Culture=neutral, PublicKeyToken=b03f5f7f11d50a3a, processorArchitecture=MSIL" />
    <Reference Include="Moq, Version=3.1.416.3, Culture=neutral, PublicKeyToken=69f491c39445e920, processorArchitecture=MSIL">
      <SpecificVersion>False</SpecificVersion>
      <HintPath>..\..\lib\Moq.dll</HintPath>
    </Reference>
    <Reference Include="nunit.framework">
      <HintPath>..\..\lib\nunit.framework.dll</HintPath>
    </Reference>
    <Reference Include="System" />
    <Reference Include="System.configuration" />
    <Reference Include="System.Core">
      <RequiredTargetFramework>3.5</RequiredTargetFramework>
    </Reference>
    <Reference Include="System.Data" />
    <Reference Include="System.Data.DataSetExtensions">
      <RequiredTargetFramework>3.5</RequiredTargetFramework>
    </Reference>
    <Reference Include="System.Runtime.Serialization">
      <RequiredTargetFramework>3.0</RequiredTargetFramework>
    </Reference>
    <Reference Include="System.ServiceModel">
      <RequiredTargetFramework>3.0</RequiredTargetFramework>
    </Reference>
    <Reference Include="System.Web" />
    <Reference Include="System.Xml" />
    <Reference Include="System.Xml.Linq">
      <RequiredTargetFramework>3.5</RequiredTargetFramework>
    </Reference>
  </ItemGroup>
  <ItemGroup>
    <Compile Include="AssemblyTesting.cs" />
    <Compile Include="Configuration\SectionTests.cs" />
    <Compile Include="CoordinatorBase.cs" />
    <Compile Include="Hosting\AspNetHost.cs" />
    <Compile Include="Hosting\HostingTests.cs" />
    <Compile Include="Hosting\HttpHost.cs" />
    <Compile Include="Hosting\TestingWorkerRequest.cs" />
    <Compile Include="LocalizationTests.cs" />
    <Compile Include="Messaging\CollectionAssert.cs" />
    <Compile Include="Messaging\EnumerableCacheTests.cs" />
    <Compile Include="Messaging\ErrorUtilitiesTests.cs" />
    <Compile Include="Messaging\MessageSerializerTests.cs" />
    <Compile Include="Messaging\MultipartPostPartTests.cs" />
    <Compile Include="Messaging\OutgoingWebResponseTests.cs" />
    <Compile Include="Messaging\Reflection\MessageDescriptionTests.cs" />
    <Compile Include="Messaging\Reflection\MessageDictionaryTests.cs" />
    <Compile Include="Messaging\MessagingTestBase.cs" />
    <Compile Include="Messaging\MessagingUtilitiesTests.cs" />
    <Compile Include="Messaging\ChannelTests.cs" />
    <Compile Include="Messaging\HttpRequestInfoTests.cs" />
    <Compile Include="Messaging\ProtocolExceptionTests.cs" />
    <Compile Include="Messaging\Bindings\StandardExpirationBindingElementTests.cs" />
    <Compile Include="Messaging\Reflection\MessagePartTests.cs" />
    <Compile Include="Messaging\Reflection\ValueMappingTests.cs" />
    <Compile Include="Mocks\AssociateUnencryptedRequestNoSslCheck.cs" />
    <Compile Include="Mocks\CoordinatingChannel.cs" />
    <Compile Include="Mocks\CoordinatingHttpRequestInfo.cs" />
    <Compile Include="Mocks\CoordinatingOutgoingWebResponse.cs" />
    <Compile Include="Mocks\InMemoryTokenManager.cs" />
    <Compile Include="Mocks\MockHttpRequest.cs" />
    <Compile Include="Mocks\MockIdentifier.cs" />
    <Compile Include="Mocks\MockIdentifierDiscoveryService.cs" />
    <Compile Include="Mocks\MockOpenIdExtension.cs" />
    <Compile Include="Mocks\MockRealm.cs" />
    <Compile Include="Mocks\MockTransformationBindingElement.cs" />
    <Compile Include="Mocks\MockReplayProtectionBindingElement.cs" />
    <Compile Include="Mocks\TestBaseMessage.cs" />
    <Compile Include="Mocks\TestDerivedMessage.cs" />
    <Compile Include="Mocks\TestDirectResponseMessageWithHttpStatus.cs" />
    <Compile Include="Mocks\TestReplayProtectedMessage.cs" />
    <Compile Include="Mocks\TestDirectedMessage.cs" />
    <Compile Include="Mocks\TestBadChannel.cs" />
    <Compile Include="Mocks\TestExpiringMessage.cs" />
    <Compile Include="Mocks\TestSignedDirectedMessage.cs" />
    <Compile Include="Mocks\MockSigningBindingElement.cs" />
    <Compile Include="Mocks\TestWebRequestHandler.cs" />
    <Compile Include="Mocks\TestChannel.cs" />
    <Compile Include="Mocks\TestMessage.cs" />
    <Compile Include="Mocks\TestMessageFactory.cs" />
    <Compile Include="OAuth\ChannelElements\HmacSha1SigningBindingElementTests.cs" />
    <Compile Include="OAuth\ChannelElements\OAuthChannelTests.cs" />
    <Compile Include="OAuth\ChannelElements\PlaintextSigningBindingElementTest.cs" />
    <Compile Include="OAuth\ChannelElements\SigningBindingElementBaseTests.cs" />
    <Compile Include="OAuth\ChannelElements\UriOrOobEncodingTests.cs" />
    <Compile Include="OAuth\ConsumerDescription.cs" />
    <Compile Include="OAuth\ProtocolTests.cs" />
    <Compile Include="OAuth\ServiceProviderDescriptionTests.cs" />
    <Compile Include="OAuth\ServiceProviderTests.cs" />
    <Compile Include="OpenId\AssociationsTests.cs" />
    <Compile Include="OpenId\AssociationTests.cs" />
    <Compile Include="OpenId\AuthenticationTests.cs" />
    <Compile Include="OpenId\ChannelElements\ExtensionsBindingElementTests.cs" />
    <Compile Include="OpenId\ChannelElements\KeyValueFormEncodingTests.cs" />
    <Compile Include="Messaging\Bindings\StandardReplayProtectionBindingElementTests.cs" />
    <Compile Include="OpenId\ChannelElements\SigningBindingElementTests.cs" />
    <Compile Include="OpenId\DiffieHellmanTests.cs" />
    <Compile Include="OpenId\DiscoveryServices\UriDiscoveryServiceTests.cs" />
    <Compile Include="OpenId\DiscoveryServices\XriDiscoveryProxyServiceTests.cs" />
    <Compile Include="OpenId\Extensions\AttributeExchange\FetchRequestTests.cs" />
    <Compile Include="OpenId\Extensions\AttributeExchange\FetchResponseTests.cs" />
    <Compile Include="OpenId\Extensions\AttributeExchange\AttributeExchangeRoundtripTests.cs" />
    <Compile Include="OpenId\Extensions\AttributeExchange\AttributeRequestTests.cs" />
    <Compile Include="OpenId\Extensions\AttributeExchange\AttributeValuesTests.cs" />
    <Compile Include="OpenId\Extensions\AttributeExchange\StoreRequestTests.cs" />
    <Compile Include="OpenId\Extensions\AttributeExchange\StoreResponseTests.cs" />
    <Compile Include="OpenId\Extensions\ExtensionsInteropHelperOPTests.cs" />
    <Compile Include="OpenId\Extensions\ExtensionsInteropHelperRPResponseTests.cs" />
    <Compile Include="OpenId\Extensions\ProviderAuthenticationPolicy\PapeRoundTripTests.cs" />
    <Compile Include="OpenId\Extensions\ProviderAuthenticationPolicy\PolicyRequestTests.cs" />
    <Compile Include="OpenId\Extensions\ProviderAuthenticationPolicy\PolicyResponseTests.cs" />
    <Compile Include="OpenId\Extensions\SimpleRegistration\ClaimsResponseTests.cs" />
    <Compile Include="OpenId\Extensions\ExtensionTestUtilities.cs" />
    <Compile Include="OpenId\Extensions\SimpleRegistration\ClaimsRequestTests.cs" />
    <Compile Include="OpenId\Extensions\UI\UIRequestTests.cs" />
    <Compile Include="OpenId\IdentifierTests.cs" />
    <Compile Include="OpenId\Extensions\ExtensionsInteropHelperRPRequestTests.cs" />
    <Compile Include="OpenId\Messages\AssociateDiffieHellmanRequestTests.cs" />
    <Compile Include="OpenId\Messages\AssociateRequestTests.cs" />
    <Compile Include="OpenId\Messages\AssociateUnsuccessfulResponseTests.cs" />
    <Compile Include="OpenId\Messages\AssociateUnencryptedResponseTests.cs" />
    <Compile Include="OpenId\ChannelElements\OpenIdChannelTests.cs" />
    <Compile Include="OpenId\Messages\CheckIdRequestTests.cs" />
    <Compile Include="OpenId\Messages\CheckAuthenticationResponseTests.cs" />
    <Compile Include="OpenId\Messages\CheckAuthenticationRequestTests.cs" />
    <Compile Include="OpenId\Messages\IndirectSignedResponseTests.cs" />
    <Compile Include="OpenId\Messages\NegativeAssertionResponseTests.cs" />
    <Compile Include="OpenId\Messages\DirectErrorResponseTests.cs" />
    <Compile Include="OpenId\Messages\IndirectErrorResponseTests.cs" />
    <Compile Include="OpenId\Messages\PositiveAssertionResponseTests.cs" />
    <Compile Include="OpenId\Messages\SignedResponseRequestTests.cs" />
    <Compile Include="OpenId\NonIdentityTests.cs" />
    <Compile Include="OpenId\OpenIdCoordinator.cs" />
    <Compile Include="OpenId\AssociationHandshakeTests.cs" />
    <Compile Include="OpenId\OpenIdTestBase.cs" />
    <Compile Include="OpenId\OpenIdUtilitiesTests.cs" />
    <Compile Include="OpenId\Provider\PerformanceTests.cs" />
    <Compile Include="OpenId\ProviderEndpointDescriptionTests.cs" />
    <Compile Include="OpenId\Provider\AnonymousRequestTests.cs" />
    <Compile Include="OpenId\Provider\AuthenticationRequestTest.cs" />
    <Compile Include="OpenId\Provider\HostProcessedRequestTests.cs" />
    <Compile Include="OpenId\Provider\OpenIdProviderTests.cs" />
    <Compile Include="OpenId\RealmTests.cs" />
    <Compile Include="OpenId\RelyingParty\AuthenticationRequestTests.cs" />
    <Compile Include="OpenId\RelyingParty\FailedAuthenticationResponseTests.cs" />
    <Compile Include="OpenId\RelyingParty\NegativeAuthenticationResponseTests.cs" />
    <Compile Include="OpenId\RelyingParty\OpenIdTextBoxTests.cs" />
    <Compile Include="OpenId\RelyingParty\PositiveAnonymousResponseTests.cs" />
    <Compile Include="OpenId\RelyingParty\PositiveAuthenticationResponseTests.cs" />
    <Compile Include="OpenId\RelyingParty\OpenIdRelyingPartyTests.cs" />
    <Compile Include="OpenId\RelyingParty\RelyingPartySecuritySettingsTests.cs" />
    <Compile Include="OpenId\RelyingParty\IdentifierDiscoveryResultTests.cs" />
    <Compile Include="OpenId\UriIdentifierTests.cs" />
    <Compile Include="OpenId\XriIdentifierTests.cs" />
    <Compile Include="Properties\AssemblyInfo.cs" />
    <Compile Include="Messaging\ResponseTests.cs" />
    <Compile Include="OAuth\AppendixScenarios.cs" />
    <Compile Include="Mocks\CoordinatingOAuthChannel.cs" />
    <Compile Include="OAuth\OAuthCoordinator.cs" />
    <Compile Include="TestBase.cs" />
    <Compile Include="TestUtilities.cs" />
    <Compile Include="UriUtilTests.cs" />
    <Compile Include="UtilTests.cs" />
  </ItemGroup>
  <ItemGroup>
    <ProjectReference Include="..\DotNetOpenAuth\DotNetOpenAuth.csproj">
      <Project>{3191B653-F76D-4C1A-9A5A-347BC3AAAAB7}</Project>
      <Name>DotNetOpenAuth</Name>
    </ProjectReference>
  </ItemGroup>
  <ItemGroup>
    <EmbeddedResource Include="Logging.config" />
  </ItemGroup>
  <ItemGroup>
    <Shadow Include="Test References\DotNetOpenAuth.accessor" />
  </ItemGroup>
  <ItemGroup>
    <EmbeddedResource Include="OpenId\Discovery\htmldiscovery\html1020.html" />
    <EmbeddedResource Include="OpenId\Discovery\htmldiscovery\html10both.html" />
    <EmbeddedResource Include="OpenId\Discovery\htmldiscovery\html10del.html" />
    <EmbeddedResource Include="OpenId\Discovery\htmldiscovery\html10prov.html" />
    <EmbeddedResource Include="OpenId\Discovery\htmldiscovery\html2010.html" />
    <EmbeddedResource Include="OpenId\Discovery\htmldiscovery\html2010combinedA.html" />
    <EmbeddedResource Include="OpenId\Discovery\htmldiscovery\html2010combinedB.html" />
    <EmbeddedResource Include="OpenId\Discovery\htmldiscovery\html2010combinedC.html" />
    <EmbeddedResource Include="OpenId\Discovery\htmldiscovery\html20both.html" />
    <EmbeddedResource Include="OpenId\Discovery\htmldiscovery\html20del.html" />
    <EmbeddedResource Include="OpenId\Discovery\htmldiscovery\html20prov.html" />
    <EmbeddedResource Include="OpenId\Discovery\htmldiscovery\html20relative.html" />
    <EmbeddedResource Include="OpenId\Discovery\xrdsdiscovery\xrds-irrelevant.xml" />
    <EmbeddedResource Include="OpenId\Discovery\xrdsdiscovery\xrds10.xml" />
    <EmbeddedResource Include="OpenId\Discovery\xrdsdiscovery\xrds1020.xml" />
    <EmbeddedResource Include="OpenId\Discovery\xrdsdiscovery\xrds11.xml" />
    <EmbeddedResource Include="OpenId\Discovery\xrdsdiscovery\xrds20.xml" />
    <EmbeddedResource Include="OpenId\Discovery\xrdsdiscovery\xrds2010a.xml" />
    <EmbeddedResource Include="OpenId\Discovery\xrdsdiscovery\xrds2010b.xml" />
    <EmbeddedResource Include="OpenId\Discovery\xrdsdiscovery\XrdsReferencedInHead.html" />
    <EmbeddedResource Include="OpenId\Discovery\xrdsdiscovery\XrdsReferencedInHttpHeader.html" />
  </ItemGroup>
  <ItemGroup>
    <EmbeddedResource Include="OpenId\dhpriv.txt" />
  </ItemGroup>
  <ItemGroup>
    <None Include="App.config" />
  </ItemGroup>
  <ItemGroup>
    <EmbeddedResource Include="OpenId\Discovery\xrdsdiscovery\xrds20dual.xml" />
  </ItemGroup>
  <ItemGroup>
    <Folder Include="OpenId\UI\" />
  </ItemGroup>
<<<<<<< HEAD
  <ItemGroup>
    <BootstrapperPackage Include=".NETFramework,Version=v4.0">
      <Visible>False</Visible>
      <ProductName>Microsoft .NET Framework 4 %28x86 and x64%29</ProductName>
      <Install>true</Install>
    </BootstrapperPackage>
    <BootstrapperPackage Include="Microsoft.Net.Client.3.5">
      <Visible>False</Visible>
      <ProductName>.NET Framework 3.5 SP1 Client Profile</ProductName>
      <Install>false</Install>
    </BootstrapperPackage>
    <BootstrapperPackage Include="Microsoft.Net.Framework.3.5.SP1">
      <Visible>False</Visible>
      <ProductName>.NET Framework 3.5 SP1</ProductName>
      <Install>false</Install>
    </BootstrapperPackage>
    <BootstrapperPackage Include="Microsoft.Windows.Installer.3.1">
      <Visible>False</Visible>
      <ProductName>Windows Installer 3.1</ProductName>
      <Install>true</Install>
    </BootstrapperPackage>
  </ItemGroup>
  <Import Project="$(MSBuildToolsPath)\Microsoft.CSharp.targets" />
  <Import Project="$(ProjectRoot)tools\DotNetOpenAuth.targets" />
=======
  <Import Project="$(MSBuildToolsPath)\Microsoft.CSharp.targets" />
  <Import Project="..\..\tools\DotNetOpenAuth.Versioning.targets" />
>>>>>>> 623f8a1e
</Project><|MERGE_RESOLUTION|>--- conflicted
+++ resolved
@@ -16,8 +16,6 @@
     <RootNamespace>DotNetOpenAuth.Test</RootNamespace>
     <AssemblyName>DotNetOpenAuth.Test</AssemblyName>
     <FileAlignment>512</FileAlignment>
-<<<<<<< HEAD
-    <ProjectTypeGuids>{3AC096D0-A1C2-E12C-1390-A8335801FDAB};{FAE04EC0-301F-11D3-BF4B-00C04F79EFBC}</ProjectTypeGuids>
     <FileUpgradeFlags>
     </FileUpgradeFlags>
     <OldToolsVersion>3.5</OldToolsVersion>
@@ -37,8 +35,6 @@
     <IsWebBootstrapper>false</IsWebBootstrapper>
     <UseApplicationTrust>false</UseApplicationTrust>
     <BootstrapperEnabled>true</BootstrapperEnabled>
-=======
->>>>>>> 623f8a1e
   </PropertyGroup>
   <PropertyGroup Condition=" '$(Configuration)|$(Platform)' == 'Debug|AnyCPU' ">
     <DebugSymbols>true</DebugSymbols>
@@ -357,7 +353,6 @@
   <ItemGroup>
     <Folder Include="OpenId\UI\" />
   </ItemGroup>
-<<<<<<< HEAD
   <ItemGroup>
     <BootstrapperPackage Include=".NETFramework,Version=v4.0">
       <Visible>False</Visible>
@@ -382,8 +377,4 @@
   </ItemGroup>
   <Import Project="$(MSBuildToolsPath)\Microsoft.CSharp.targets" />
   <Import Project="$(ProjectRoot)tools\DotNetOpenAuth.targets" />
-=======
-  <Import Project="$(MSBuildToolsPath)\Microsoft.CSharp.targets" />
-  <Import Project="..\..\tools\DotNetOpenAuth.Versioning.targets" />
->>>>>>> 623f8a1e
 </Project>