--- conflicted
+++ resolved
@@ -35,13 +35,8 @@
 
 			// Now construct a new request as if it had just come in.
 			HttpRequestInfo httpRequest = new HttpRequestInfo { UrlBeforeRewriting = userSetupUrl };
-<<<<<<< HEAD
-			var setupRequest = AuthenticationRequest_Accessor.AttachShadow(provider.GetRequest(httpRequest));
-			CheckIdRequest setupRequestMessage = setupRequest.RequestMessage;
-=======
 			var setupRequest = (AuthenticationRequest)provider.GetRequest(httpRequest);
 			var setupRequestMessage = (CheckIdRequest)setupRequest.RequestMessage;
->>>>>>> a4506aa8
 
 			// And make sure all the right properties are set.
 			Assert.IsFalse(setupRequestMessage.Immediate);
