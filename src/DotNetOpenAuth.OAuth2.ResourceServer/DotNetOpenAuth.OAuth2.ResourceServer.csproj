--- conflicted
+++ resolved
@@ -18,13 +18,9 @@
   <PropertyGroup Condition=" '$(Configuration)|$(Platform)' == 'Release|AnyCPU' ">
   </PropertyGroup>
   <ItemGroup>
-<<<<<<< HEAD
     <Compile Include="OAuth2\ChannelElements\OAuth2ResourceServerChannel.cs" />
     <Compile Include="OAuth2\IAccessTokenAnalyzer.cs" />
-    <Compile Include="OAuth2\OAuth2Strings.Designer.cs">
-=======
     <Compile Include="OAuth2\ResourceServerStrings.Designer.cs">
->>>>>>> 2a67db4f
       <AutoGen>True</AutoGen>
       <DesignTime>True</DesignTime>
       <DependentUpon>ResourceServerStrings.resx</DependentUpon>
