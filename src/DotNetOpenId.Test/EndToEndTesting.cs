﻿using System;
using System.Collections.Specialized;
using System.Diagnostics;
using System.IO;
using System.Net;
using System.Text.RegularExpressions;
using DotNetOpenId.RelyingParty;
using NUnit.Framework;

namespace DotNetOpenId.Test {
	[TestFixture]
	public class EndToEndTesting {

		[SetUp]
		public void Setup() {
			if (!UntrustedWebRequest.WhitelistHosts.Contains("localhost"))
				UntrustedWebRequest.WhitelistHosts.Add("localhost");
		}

		void parameterizedTest(TestSupport.Scenarios scenario, ProtocolVersion version,
			AuthenticationRequestMode requestMode, AuthenticationStatus expectedResult) {
			Identifier userSuppliedIdentifier = TestSupport.GetMockIdentifier(scenario, version);
			Identifier claimedId = userSuppliedIdentifier;
			parameterizedProgrammaticTest(scenario, version, claimedId, requestMode, expectedResult, true);
			parameterizedProgrammaticTest(scenario, version, claimedId, requestMode, expectedResult, false);
			parameterizedWebClientTest(userSuppliedIdentifier, requestMode, expectedResult);
		}
<<<<<<< HEAD
		void parameterizedProgrammaticTest(TestSupport.Scenarios scenario, ProtocolVersion version, 
			Identifier claimedUrl, AuthenticationRequestMode requestMode, 
			AuthenticationStatus expectedResult, bool provideStore) {
=======
		void parameterizedTest(UriIdentifier opIdentifier, UriIdentifier claimedIdentifier,
			AuthenticationRequestMode requestMode, AuthenticationStatus expectedResult,
			bool tryReplayAttack, bool provideStore) {
			parameterizedProgrammaticTest(opIdentifier, claimedIdentifier, requestMode, expectedResult, tryReplayAttack, provideStore);
			parameterizedWebClientTest(opIdentifier, requestMode, expectedResult, tryReplayAttack, provideStore);
		}
		void parameterizedProgrammaticTest(UriIdentifier identityUrl, UriIdentifier claimedUrl,
			AuthenticationRequestMode requestMode, AuthenticationStatus expectedResult,
			bool tryReplayAttack, bool provideStore) {
			var store = provideStore ? appStore : null;

			Uri redirectToProviderUrl;
			var returnTo = TestSupport.GetFullUrl(TestSupport.ConsumerPage);
			var realm = new Realm(TestSupport.GetFullUrl(TestSupport.ConsumerPage).AbsoluteUri);
			var consumer = new OpenIdRelyingParty(store, null, null);
			Assert.IsNull(consumer.Response);
			var request = consumer.CreateRequest(identityUrl, realm, returnTo);
			Protocol protocol = Protocol.Lookup(request.Provider.Version);

			// Test properties and defaults
			Assert.AreEqual(AuthenticationRequestMode.Setup, request.Mode);
			Assert.AreEqual(returnTo, request.ReturnToUrl);
			Assert.AreEqual(realm, request.Realm);
>>>>>>> d3f96866

			var request = TestSupport.CreateRelyingPartyRequest(!provideStore, scenario, version);
			request.Mode = requestMode;

			var rpResponse = TestSupport.CreateRelyingPartyResponseThroughProvider(request, 
				opReq => opReq.IsAuthenticated = expectedResult == AuthenticationStatus.Authenticated);
			Assert.AreEqual(expectedResult, rpResponse.Status);
			Assert.AreEqual(claimedUrl, rpResponse.ClaimedIdentifier);
		}
		void parameterizedWebClientTest(Identifier identityUrl,
			AuthenticationRequestMode requestMode, AuthenticationStatus expectedResult) {

			Uri redirectToProviderUrl;
			HttpWebRequest rpRequest = (HttpWebRequest)WebRequest.Create(TestSupport.GetFullUrl(TestSupport.ConsumerPage));
			NameValueCollection query = new NameValueCollection();
			using (HttpWebResponse response = (HttpWebResponse)rpRequest.GetResponse()) {
				using (StreamReader sr = new StreamReader(response.GetResponseStream())) {
					Regex regex = new Regex(@"\<input\b.*\bname=""(\w+)"".*\bvalue=""([^""]+)""", RegexOptions.IgnoreCase);
					while (!sr.EndOfStream) {
						string line = sr.ReadLine();
						Match m = regex.Match(line);
						if (m.Success) {
							query[m.Groups[1].Value] = m.Groups[2].Value;
						}
					}
				}
			}
			query["OpenIdTextBox1$wrappedTextBox"] = identityUrl;
			rpRequest = (HttpWebRequest)WebRequest.Create(TestSupport.GetFullUrl(TestSupport.ConsumerPage));
			rpRequest.Method = "POST";
			rpRequest.AllowAutoRedirect = false;
			string queryString = UriUtil.CreateQueryString(query);
			rpRequest.ContentLength = queryString.Length;
			rpRequest.ContentType = "application/x-www-form-urlencoded";
			using (StreamWriter sw = new StreamWriter(rpRequest.GetRequestStream())) {
				sw.Write(queryString);
			}
			using (HttpWebResponse response = (HttpWebResponse)rpRequest.GetResponse()) {
				using (StreamReader sr = new StreamReader(response.GetResponseStream())) {
					string doc = sr.ReadToEnd();
					Debug.WriteLine(doc);
				}
				redirectToProviderUrl = new Uri(response.Headers[HttpResponseHeader.Location]);
			}

			HttpWebRequest providerRequest = (HttpWebRequest)WebRequest.Create(redirectToProviderUrl);
			providerRequest.AllowAutoRedirect = false;
			Uri redirectUrl;
			try {
				using (HttpWebResponse providerResponse = (HttpWebResponse)providerRequest.GetResponse()) {
					Assert.AreEqual(HttpStatusCode.Redirect, providerResponse.StatusCode);
					redirectUrl = new Uri(providerResponse.Headers[HttpResponseHeader.Location]);
				}
			} catch (WebException ex) {
				Trace.WriteLine(ex);
				if (ex.Response != null) {
					using (StreamReader sr = new StreamReader(ex.Response.GetResponseStream())) {
						Trace.WriteLine(sr.ReadToEnd());
					}
				}
				throw;
			}
			rpRequest = (HttpWebRequest)WebRequest.Create(redirectUrl);
			rpRequest.AllowAutoRedirect = false;
			using (HttpWebResponse response = (HttpWebResponse)rpRequest.GetResponse()) {
				Assert.AreEqual(HttpStatusCode.Redirect, response.StatusCode); // redirect on login
			}

			// Try replay attack
			if (expectedResult == AuthenticationStatus.Authenticated) {
				// This simulates a network sniffing user who caught the 
				// authenticating query en route to either the user agent or
				// the consumer, and tries the same query to the consumer in an
				// attempt to spoof the identity of the authenticating user.
				rpRequest = (HttpWebRequest)WebRequest.Create(redirectUrl);
				rpRequest.AllowAutoRedirect = false;
				using (HttpWebResponse response = (HttpWebResponse)rpRequest.GetResponse()) {
					Assert.AreEqual(HttpStatusCode.OK, response.StatusCode); // error message
				}
			}
		}
		[Test]
		public void Pass_Setup_AutoApproval_11() {
			parameterizedTest(
				TestSupport.Scenarios.AutoApproval, ProtocolVersion.V11,
				AuthenticationRequestMode.Setup,
				AuthenticationStatus.Authenticated
			);
		}
		[Test]
		public void Pass_Setup_AutoApproval_20() {
			parameterizedTest(
				TestSupport.Scenarios.AutoApproval, ProtocolVersion.V20,
				AuthenticationRequestMode.Setup,
				AuthenticationStatus.Authenticated
			);
		}

		[Test]
		public void Pass_Immediate_AutoApproval_11() {
			parameterizedTest(
				TestSupport.Scenarios.AutoApproval, ProtocolVersion.V11,
				AuthenticationRequestMode.Immediate,
				AuthenticationStatus.Authenticated
			);
		}
		[Test]
		public void Pass_Immediate_AutoApproval_20() {
			parameterizedTest(
				TestSupport.Scenarios.AutoApproval, ProtocolVersion.V20,
				AuthenticationRequestMode.Immediate,
				AuthenticationStatus.Authenticated
			);
		}

		[Test]
		public void Fail_Immediate_ApproveOnSetup_11() {
			parameterizedTest(
				TestSupport.Scenarios.ApproveOnSetup, ProtocolVersion.V11,
				AuthenticationRequestMode.Immediate,
				AuthenticationStatus.SetupRequired
			);
		}
		[Test]
		public void Fail_Immediate_ApproveOnSetup_20() {
			parameterizedTest(
				TestSupport.Scenarios.ApproveOnSetup, ProtocolVersion.V20,
				AuthenticationRequestMode.Immediate,
				AuthenticationStatus.SetupRequired
			);
		}

		[Test]
		public void Pass_Setup_ApproveOnSetup_11() {
			parameterizedTest(
				TestSupport.Scenarios.ApproveOnSetup, ProtocolVersion.V11,
				AuthenticationRequestMode.Setup,
				AuthenticationStatus.Authenticated
			);
		}
		[Test]
		public void Pass_Setup_ApproveOnSetup_20() {
			parameterizedTest(
				TestSupport.Scenarios.ApproveOnSetup, ProtocolVersion.V20,
				AuthenticationRequestMode.Setup,
				AuthenticationStatus.Authenticated
			);
		}

<<<<<<< HEAD
=======
		[Test]
		public void Pass_NoStore_AutoApproval_11() {
			parameterizedTest(
				TestSupport.GetIdentityUrl(TestSupport.Scenarios.ApproveOnSetup, ProtocolVersion.V11),
				AuthenticationRequestMode.Setup,
				AuthenticationStatus.Authenticated,
				true,
				false
			);
		}
		[Test]
		public void Pass_NoStore_AutoApproval_20() {
			parameterizedTest(
				TestSupport.GetIdentityUrl(TestSupport.Scenarios.ApproveOnSetup, ProtocolVersion.V20),
				AuthenticationRequestMode.Setup,
				AuthenticationStatus.Authenticated,
				true,
				false
			);
		}
		[Test]
		public void Pass_Setup_ApproveOnSetup_DirectedIdentity_20() {
			parameterizedTest(
				TestSupport.GetOPIdentityUrl(TestSupport.Scenarios.ApproveOnSetup),
				TestSupport.GetDirectedIdentityUrl(TestSupport.Scenarios.ApproveOnSetup, ProtocolVersion.V20),
				AuthenticationRequestMode.Setup,
				AuthenticationStatus.Authenticated,
				true,
				true);
		}
		[Test]
		public void Pass_NoStore_ApproveOnSetup_DirectedIdentity_20() {
			parameterizedTest(
				TestSupport.GetOPIdentityUrl(TestSupport.Scenarios.ApproveOnSetup),
				TestSupport.GetDirectedIdentityUrl(TestSupport.Scenarios.ApproveOnSetup, ProtocolVersion.V20),
				AuthenticationRequestMode.Setup,
				AuthenticationStatus.Authenticated,
				true,
				false);
		}
>>>>>>> d3f96866

		[Test]
		public void ProviderAddedFragmentRemainsInClaimedIdentifier() {
			Identifier userSuppliedIdentifier = TestSupport.GetMockIdentifier(TestSupport.Scenarios.AutoApprovalAddFragment, ProtocolVersion.V20);
			UriBuilder claimedIdentifier = new UriBuilder(userSuppliedIdentifier);
			claimedIdentifier.Fragment = "frag";
			parameterizedProgrammaticTest(
				TestSupport.Scenarios.AutoApprovalAddFragment, ProtocolVersion.V20,
				claimedIdentifier.Uri,
				AuthenticationRequestMode.Setup,
				AuthenticationStatus.Authenticated,
				true
			);
		}

		[Test]
		public void SampleScriptedTest() {
			var rpReq = TestSupport.CreateRelyingPartyRequest(false, TestSupport.Scenarios.AutoApproval, ProtocolVersion.V20);
			var rpResp = TestSupport.CreateRelyingPartyResponseThroughProvider(rpReq, opReq => opReq.IsAuthenticated = true);
			Assert.AreEqual(AuthenticationStatus.Authenticated, rpResp.Status);
		}
	}
}
<|MERGE_RESOLUTION|>--- conflicted
+++ resolved
@@ -1,271 +1,223 @@
-﻿using System;
-using System.Collections.Specialized;
-using System.Diagnostics;
-using System.IO;
-using System.Net;
-using System.Text.RegularExpressions;
-using DotNetOpenId.RelyingParty;
-using NUnit.Framework;
-
-namespace DotNetOpenId.Test {
-	[TestFixture]
-	public class EndToEndTesting {
-
-		[SetUp]
-		public void Setup() {
-			if (!UntrustedWebRequest.WhitelistHosts.Contains("localhost"))
-				UntrustedWebRequest.WhitelistHosts.Add("localhost");
-		}
-
-		void parameterizedTest(TestSupport.Scenarios scenario, ProtocolVersion version,
-			AuthenticationRequestMode requestMode, AuthenticationStatus expectedResult) {
-			Identifier userSuppliedIdentifier = TestSupport.GetMockIdentifier(scenario, version);
-			Identifier claimedId = userSuppliedIdentifier;
-			parameterizedProgrammaticTest(scenario, version, claimedId, requestMode, expectedResult, true);
-			parameterizedProgrammaticTest(scenario, version, claimedId, requestMode, expectedResult, false);
-			parameterizedWebClientTest(userSuppliedIdentifier, requestMode, expectedResult);
-		}
-<<<<<<< HEAD
-		void parameterizedProgrammaticTest(TestSupport.Scenarios scenario, ProtocolVersion version, 
-			Identifier claimedUrl, AuthenticationRequestMode requestMode, 
-			AuthenticationStatus expectedResult, bool provideStore) {
-=======
-		void parameterizedTest(UriIdentifier opIdentifier, UriIdentifier claimedIdentifier,
-			AuthenticationRequestMode requestMode, AuthenticationStatus expectedResult,
-			bool tryReplayAttack, bool provideStore) {
-			parameterizedProgrammaticTest(opIdentifier, claimedIdentifier, requestMode, expectedResult, tryReplayAttack, provideStore);
-			parameterizedWebClientTest(opIdentifier, requestMode, expectedResult, tryReplayAttack, provideStore);
-		}
-		void parameterizedProgrammaticTest(UriIdentifier identityUrl, UriIdentifier claimedUrl,
-			AuthenticationRequestMode requestMode, AuthenticationStatus expectedResult,
-			bool tryReplayAttack, bool provideStore) {
-			var store = provideStore ? appStore : null;
-
-			Uri redirectToProviderUrl;
-			var returnTo = TestSupport.GetFullUrl(TestSupport.ConsumerPage);
-			var realm = new Realm(TestSupport.GetFullUrl(TestSupport.ConsumerPage).AbsoluteUri);
-			var consumer = new OpenIdRelyingParty(store, null, null);
-			Assert.IsNull(consumer.Response);
-			var request = consumer.CreateRequest(identityUrl, realm, returnTo);
-			Protocol protocol = Protocol.Lookup(request.Provider.Version);
-
-			// Test properties and defaults
-			Assert.AreEqual(AuthenticationRequestMode.Setup, request.Mode);
-			Assert.AreEqual(returnTo, request.ReturnToUrl);
-			Assert.AreEqual(realm, request.Realm);
->>>>>>> d3f96866
-
-			var request = TestSupport.CreateRelyingPartyRequest(!provideStore, scenario, version);
-			request.Mode = requestMode;
-
-			var rpResponse = TestSupport.CreateRelyingPartyResponseThroughProvider(request, 
-				opReq => opReq.IsAuthenticated = expectedResult == AuthenticationStatus.Authenticated);
-			Assert.AreEqual(expectedResult, rpResponse.Status);
-			Assert.AreEqual(claimedUrl, rpResponse.ClaimedIdentifier);
-		}
-		void parameterizedWebClientTest(Identifier identityUrl,
-			AuthenticationRequestMode requestMode, AuthenticationStatus expectedResult) {
-
-			Uri redirectToProviderUrl;
-			HttpWebRequest rpRequest = (HttpWebRequest)WebRequest.Create(TestSupport.GetFullUrl(TestSupport.ConsumerPage));
-			NameValueCollection query = new NameValueCollection();
-			using (HttpWebResponse response = (HttpWebResponse)rpRequest.GetResponse()) {
-				using (StreamReader sr = new StreamReader(response.GetResponseStream())) {
-					Regex regex = new Regex(@"\<input\b.*\bname=""(\w+)"".*\bvalue=""([^""]+)""", RegexOptions.IgnoreCase);
-					while (!sr.EndOfStream) {
-						string line = sr.ReadLine();
-						Match m = regex.Match(line);
-						if (m.Success) {
-							query[m.Groups[1].Value] = m.Groups[2].Value;
-						}
-					}
-				}
-			}
-			query["OpenIdTextBox1$wrappedTextBox"] = identityUrl;
-			rpRequest = (HttpWebRequest)WebRequest.Create(TestSupport.GetFullUrl(TestSupport.ConsumerPage));
-			rpRequest.Method = "POST";
-			rpRequest.AllowAutoRedirect = false;
-			string queryString = UriUtil.CreateQueryString(query);
-			rpRequest.ContentLength = queryString.Length;
-			rpRequest.ContentType = "application/x-www-form-urlencoded";
-			using (StreamWriter sw = new StreamWriter(rpRequest.GetRequestStream())) {
-				sw.Write(queryString);
-			}
-			using (HttpWebResponse response = (HttpWebResponse)rpRequest.GetResponse()) {
-				using (StreamReader sr = new StreamReader(response.GetResponseStream())) {
-					string doc = sr.ReadToEnd();
-					Debug.WriteLine(doc);
-				}
-				redirectToProviderUrl = new Uri(response.Headers[HttpResponseHeader.Location]);
-			}
-
-			HttpWebRequest providerRequest = (HttpWebRequest)WebRequest.Create(redirectToProviderUrl);
-			providerRequest.AllowAutoRedirect = false;
-			Uri redirectUrl;
-			try {
-				using (HttpWebResponse providerResponse = (HttpWebResponse)providerRequest.GetResponse()) {
-					Assert.AreEqual(HttpStatusCode.Redirect, providerResponse.StatusCode);
-					redirectUrl = new Uri(providerResponse.Headers[HttpResponseHeader.Location]);
-				}
-			} catch (WebException ex) {
-				Trace.WriteLine(ex);
-				if (ex.Response != null) {
-					using (StreamReader sr = new StreamReader(ex.Response.GetResponseStream())) {
-						Trace.WriteLine(sr.ReadToEnd());
-					}
-				}
-				throw;
-			}
-			rpRequest = (HttpWebRequest)WebRequest.Create(redirectUrl);
-			rpRequest.AllowAutoRedirect = false;
-			using (HttpWebResponse response = (HttpWebResponse)rpRequest.GetResponse()) {
-				Assert.AreEqual(HttpStatusCode.Redirect, response.StatusCode); // redirect on login
-			}
-
-			// Try replay attack
-			if (expectedResult == AuthenticationStatus.Authenticated) {
-				// This simulates a network sniffing user who caught the 
-				// authenticating query en route to either the user agent or
-				// the consumer, and tries the same query to the consumer in an
-				// attempt to spoof the identity of the authenticating user.
-				rpRequest = (HttpWebRequest)WebRequest.Create(redirectUrl);
-				rpRequest.AllowAutoRedirect = false;
-				using (HttpWebResponse response = (HttpWebResponse)rpRequest.GetResponse()) {
-					Assert.AreEqual(HttpStatusCode.OK, response.StatusCode); // error message
-				}
-			}
-		}
-		[Test]
-		public void Pass_Setup_AutoApproval_11() {
-			parameterizedTest(
-				TestSupport.Scenarios.AutoApproval, ProtocolVersion.V11,
-				AuthenticationRequestMode.Setup,
-				AuthenticationStatus.Authenticated
-			);
-		}
-		[Test]
-		public void Pass_Setup_AutoApproval_20() {
-			parameterizedTest(
-				TestSupport.Scenarios.AutoApproval, ProtocolVersion.V20,
-				AuthenticationRequestMode.Setup,
-				AuthenticationStatus.Authenticated
-			);
-		}
-
-		[Test]
-		public void Pass_Immediate_AutoApproval_11() {
-			parameterizedTest(
-				TestSupport.Scenarios.AutoApproval, ProtocolVersion.V11,
-				AuthenticationRequestMode.Immediate,
-				AuthenticationStatus.Authenticated
-			);
-		}
-		[Test]
-		public void Pass_Immediate_AutoApproval_20() {
-			parameterizedTest(
-				TestSupport.Scenarios.AutoApproval, ProtocolVersion.V20,
-				AuthenticationRequestMode.Immediate,
-				AuthenticationStatus.Authenticated
-			);
-		}
-
-		[Test]
-		public void Fail_Immediate_ApproveOnSetup_11() {
-			parameterizedTest(
-				TestSupport.Scenarios.ApproveOnSetup, ProtocolVersion.V11,
-				AuthenticationRequestMode.Immediate,
-				AuthenticationStatus.SetupRequired
-			);
-		}
-		[Test]
-		public void Fail_Immediate_ApproveOnSetup_20() {
-			parameterizedTest(
-				TestSupport.Scenarios.ApproveOnSetup, ProtocolVersion.V20,
-				AuthenticationRequestMode.Immediate,
-				AuthenticationStatus.SetupRequired
-			);
-		}
-
-		[Test]
-		public void Pass_Setup_ApproveOnSetup_11() {
-			parameterizedTest(
-				TestSupport.Scenarios.ApproveOnSetup, ProtocolVersion.V11,
-				AuthenticationRequestMode.Setup,
-				AuthenticationStatus.Authenticated
-			);
-		}
-		[Test]
-		public void Pass_Setup_ApproveOnSetup_20() {
-			parameterizedTest(
-				TestSupport.Scenarios.ApproveOnSetup, ProtocolVersion.V20,
-				AuthenticationRequestMode.Setup,
-				AuthenticationStatus.Authenticated
-			);
-		}
-
-<<<<<<< HEAD
-=======
-		[Test]
-		public void Pass_NoStore_AutoApproval_11() {
-			parameterizedTest(
-				TestSupport.GetIdentityUrl(TestSupport.Scenarios.ApproveOnSetup, ProtocolVersion.V11),
-				AuthenticationRequestMode.Setup,
-				AuthenticationStatus.Authenticated,
-				true,
-				false
-			);
-		}
-		[Test]
-		public void Pass_NoStore_AutoApproval_20() {
-			parameterizedTest(
-				TestSupport.GetIdentityUrl(TestSupport.Scenarios.ApproveOnSetup, ProtocolVersion.V20),
-				AuthenticationRequestMode.Setup,
-				AuthenticationStatus.Authenticated,
-				true,
-				false
-			);
-		}
-		[Test]
-		public void Pass_Setup_ApproveOnSetup_DirectedIdentity_20() {
-			parameterizedTest(
-				TestSupport.GetOPIdentityUrl(TestSupport.Scenarios.ApproveOnSetup),
-				TestSupport.GetDirectedIdentityUrl(TestSupport.Scenarios.ApproveOnSetup, ProtocolVersion.V20),
-				AuthenticationRequestMode.Setup,
-				AuthenticationStatus.Authenticated,
-				true,
-				true);
-		}
-		[Test]
-		public void Pass_NoStore_ApproveOnSetup_DirectedIdentity_20() {
-			parameterizedTest(
-				TestSupport.GetOPIdentityUrl(TestSupport.Scenarios.ApproveOnSetup),
-				TestSupport.GetDirectedIdentityUrl(TestSupport.Scenarios.ApproveOnSetup, ProtocolVersion.V20),
-				AuthenticationRequestMode.Setup,
-				AuthenticationStatus.Authenticated,
-				true,
-				false);
-		}
->>>>>>> d3f96866
-
-		[Test]
-		public void ProviderAddedFragmentRemainsInClaimedIdentifier() {
-			Identifier userSuppliedIdentifier = TestSupport.GetMockIdentifier(TestSupport.Scenarios.AutoApprovalAddFragment, ProtocolVersion.V20);
-			UriBuilder claimedIdentifier = new UriBuilder(userSuppliedIdentifier);
-			claimedIdentifier.Fragment = "frag";
-			parameterizedProgrammaticTest(
-				TestSupport.Scenarios.AutoApprovalAddFragment, ProtocolVersion.V20,
-				claimedIdentifier.Uri,
-				AuthenticationRequestMode.Setup,
-				AuthenticationStatus.Authenticated,
-				true
-			);
-		}
-
-		[Test]
-		public void SampleScriptedTest() {
-			var rpReq = TestSupport.CreateRelyingPartyRequest(false, TestSupport.Scenarios.AutoApproval, ProtocolVersion.V20);
-			var rpResp = TestSupport.CreateRelyingPartyResponseThroughProvider(rpReq, opReq => opReq.IsAuthenticated = true);
-			Assert.AreEqual(AuthenticationStatus.Authenticated, rpResp.Status);
-		}
-	}
-}
+﻿using System;
+using System.Collections.Specialized;
+using System.Diagnostics;
+using System.IO;
+using System.Net;
+using System.Text.RegularExpressions;
+using DotNetOpenId.RelyingParty;
+using NUnit.Framework;
+
+namespace DotNetOpenId.Test {
+	[TestFixture]
+	public class EndToEndTesting {
+
+		[SetUp]
+		public void Setup() {
+			if (!UntrustedWebRequest.WhitelistHosts.Contains("localhost"))
+				UntrustedWebRequest.WhitelistHosts.Add("localhost");
+		}
+
+		void parameterizedTest(TestSupport.Scenarios scenario, ProtocolVersion version,
+			AuthenticationRequestMode requestMode, AuthenticationStatus expectedResult) {
+			Identifier userSuppliedIdentifier = TestSupport.GetMockIdentifier(scenario, version);
+			Identifier claimedId = userSuppliedIdentifier;
+			parameterizedProgrammaticTest(scenario, version, claimedId, requestMode, expectedResult, true);
+			parameterizedProgrammaticTest(scenario, version, claimedId, requestMode, expectedResult, false);
+			parameterizedWebClientTest(userSuppliedIdentifier, requestMode, expectedResult);
+		}
+		void parameterizedProgrammaticTest(TestSupport.Scenarios scenario, ProtocolVersion version, 
+			Identifier claimedUrl, AuthenticationRequestMode requestMode, 
+			AuthenticationStatus expectedResult, bool provideStore) {
+
+			var request = TestSupport.CreateRelyingPartyRequest(!provideStore, scenario, version);
+			request.Mode = requestMode;
+
+			var rpResponse = TestSupport.CreateRelyingPartyResponseThroughProvider(request, 
+				opReq => opReq.IsAuthenticated = expectedResult == AuthenticationStatus.Authenticated);
+			Assert.AreEqual(expectedResult, rpResponse.Status);
+			Assert.AreEqual(claimedUrl, rpResponse.ClaimedIdentifier);
+		}
+		void parameterizedWebClientTest(Identifier identityUrl,
+			AuthenticationRequestMode requestMode, AuthenticationStatus expectedResult) {
+
+			Uri redirectToProviderUrl;
+			HttpWebRequest rpRequest = (HttpWebRequest)WebRequest.Create(TestSupport.GetFullUrl(TestSupport.ConsumerPage));
+			NameValueCollection query = new NameValueCollection();
+			using (HttpWebResponse response = (HttpWebResponse)rpRequest.GetResponse()) {
+				using (StreamReader sr = new StreamReader(response.GetResponseStream())) {
+					Regex regex = new Regex(@"\<input\b.*\bname=""(\w+)"".*\bvalue=""([^""]+)""", RegexOptions.IgnoreCase);
+					while (!sr.EndOfStream) {
+						string line = sr.ReadLine();
+						Match m = regex.Match(line);
+						if (m.Success) {
+							query[m.Groups[1].Value] = m.Groups[2].Value;
+						}
+					}
+				}
+			}
+			query["OpenIdTextBox1$wrappedTextBox"] = identityUrl;
+			rpRequest = (HttpWebRequest)WebRequest.Create(TestSupport.GetFullUrl(TestSupport.ConsumerPage));
+			rpRequest.Method = "POST";
+			rpRequest.AllowAutoRedirect = false;
+			string queryString = UriUtil.CreateQueryString(query);
+			rpRequest.ContentLength = queryString.Length;
+			rpRequest.ContentType = "application/x-www-form-urlencoded";
+			using (StreamWriter sw = new StreamWriter(rpRequest.GetRequestStream())) {
+				sw.Write(queryString);
+			}
+			using (HttpWebResponse response = (HttpWebResponse)rpRequest.GetResponse()) {
+				using (StreamReader sr = new StreamReader(response.GetResponseStream())) {
+					string doc = sr.ReadToEnd();
+					Debug.WriteLine(doc);
+				}
+				redirectToProviderUrl = new Uri(response.Headers[HttpResponseHeader.Location]);
+			}
+
+			HttpWebRequest providerRequest = (HttpWebRequest)WebRequest.Create(redirectToProviderUrl);
+			providerRequest.AllowAutoRedirect = false;
+			Uri redirectUrl;
+			try {
+				using (HttpWebResponse providerResponse = (HttpWebResponse)providerRequest.GetResponse()) {
+					Assert.AreEqual(HttpStatusCode.Redirect, providerResponse.StatusCode);
+					redirectUrl = new Uri(providerResponse.Headers[HttpResponseHeader.Location]);
+				}
+			} catch (WebException ex) {
+				Trace.WriteLine(ex);
+				if (ex.Response != null) {
+					using (StreamReader sr = new StreamReader(ex.Response.GetResponseStream())) {
+						Trace.WriteLine(sr.ReadToEnd());
+					}
+				}
+				throw;
+			}
+			rpRequest = (HttpWebRequest)WebRequest.Create(redirectUrl);
+			rpRequest.AllowAutoRedirect = false;
+			using (HttpWebResponse response = (HttpWebResponse)rpRequest.GetResponse()) {
+				Assert.AreEqual(HttpStatusCode.Redirect, response.StatusCode); // redirect on login
+			}
+
+			// Try replay attack
+			if (expectedResult == AuthenticationStatus.Authenticated) {
+				// This simulates a network sniffing user who caught the 
+				// authenticating query en route to either the user agent or
+				// the consumer, and tries the same query to the consumer in an
+				// attempt to spoof the identity of the authenticating user.
+				rpRequest = (HttpWebRequest)WebRequest.Create(redirectUrl);
+				rpRequest.AllowAutoRedirect = false;
+				using (HttpWebResponse response = (HttpWebResponse)rpRequest.GetResponse()) {
+					Assert.AreEqual(HttpStatusCode.OK, response.StatusCode); // error message
+				}
+			}
+		}
+		[Test]
+		public void Pass_Setup_AutoApproval_11() {
+			parameterizedTest(
+				TestSupport.Scenarios.AutoApproval, ProtocolVersion.V11,
+				AuthenticationRequestMode.Setup,
+				AuthenticationStatus.Authenticated
+			);
+		}
+		[Test]
+		public void Pass_Setup_AutoApproval_20() {
+			parameterizedTest(
+				TestSupport.Scenarios.AutoApproval, ProtocolVersion.V20,
+				AuthenticationRequestMode.Setup,
+				AuthenticationStatus.Authenticated
+			);
+		}
+
+		[Test]
+		public void Pass_Immediate_AutoApproval_11() {
+			parameterizedTest(
+				TestSupport.Scenarios.AutoApproval, ProtocolVersion.V11,
+				AuthenticationRequestMode.Immediate,
+				AuthenticationStatus.Authenticated
+			);
+		}
+		[Test]
+		public void Pass_Immediate_AutoApproval_20() {
+			parameterizedTest(
+				TestSupport.Scenarios.AutoApproval, ProtocolVersion.V20,
+				AuthenticationRequestMode.Immediate,
+				AuthenticationStatus.Authenticated
+			);
+		}
+
+		[Test]
+		public void Fail_Immediate_ApproveOnSetup_11() {
+			parameterizedTest(
+				TestSupport.Scenarios.ApproveOnSetup, ProtocolVersion.V11,
+				AuthenticationRequestMode.Immediate,
+				AuthenticationStatus.SetupRequired
+			);
+		}
+		[Test]
+		public void Fail_Immediate_ApproveOnSetup_20() {
+			parameterizedTest(
+				TestSupport.Scenarios.ApproveOnSetup, ProtocolVersion.V20,
+				AuthenticationRequestMode.Immediate,
+				AuthenticationStatus.SetupRequired
+			);
+		}
+
+		[Test]
+		public void Pass_Setup_ApproveOnSetup_11() {
+			parameterizedTest(
+				TestSupport.Scenarios.ApproveOnSetup, ProtocolVersion.V11,
+				AuthenticationRequestMode.Setup,
+				AuthenticationStatus.Authenticated
+			);
+		}
+		[Test]
+		public void Pass_Setup_ApproveOnSetup_20() {
+			parameterizedTest(
+				TestSupport.Scenarios.ApproveOnSetup, ProtocolVersion.V20,
+				AuthenticationRequestMode.Setup,
+				AuthenticationStatus.Authenticated
+			);
+		}
+/*
+		[Test]
+		public void Pass_Setup_ApproveOnSetup_DirectedIdentity_20() {
+			parameterizedTest(
+				TestSupport.GetOPIdentityUrl(TestSupport.Scenarios.ApproveOnSetup),
+				TestSupport.GetDirectedIdentityUrl(TestSupport.Scenarios.ApproveOnSetup, ProtocolVersion.V20),
+				AuthenticationRequestMode.Setup,
+				AuthenticationStatus.Authenticated,
+				true,
+				true);
+		}
+		[Test]
+		public void Pass_NoStore_ApproveOnSetup_DirectedIdentity_20() {
+			parameterizedTest(
+				TestSupport.GetOPIdentityUrl(TestSupport.Scenarios.ApproveOnSetup),
+				TestSupport.GetDirectedIdentityUrl(TestSupport.Scenarios.ApproveOnSetup, ProtocolVersion.V20),
+				AuthenticationRequestMode.Setup,
+				AuthenticationStatus.Authenticated,
+				true,
+				false);
+		}
+*/
+
+		[Test]
+		public void ProviderAddedFragmentRemainsInClaimedIdentifier() {
+			Identifier userSuppliedIdentifier = TestSupport.GetMockIdentifier(TestSupport.Scenarios.AutoApprovalAddFragment, ProtocolVersion.V20);
+			UriBuilder claimedIdentifier = new UriBuilder(userSuppliedIdentifier);
+			claimedIdentifier.Fragment = "frag";
+			parameterizedProgrammaticTest(
+				TestSupport.Scenarios.AutoApprovalAddFragment, ProtocolVersion.V20,
+				claimedIdentifier.Uri,
+				AuthenticationRequestMode.Setup,
+				AuthenticationStatus.Authenticated,
+				true
+			);
+		}
+
+		[Test]
+		public void SampleScriptedTest() {
+			var rpReq = TestSupport.CreateRelyingPartyRequest(false, TestSupport.Scenarios.AutoApproval, ProtocolVersion.V20);
+			var rpResp = TestSupport.CreateRelyingPartyResponseThroughProvider(rpReq, opReq => opReq.IsAuthenticated = true);
+			Assert.AreEqual(AuthenticationStatus.Authenticated, rpResp.Status);
+		}
+	}
+}